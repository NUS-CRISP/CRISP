--- conflicted
+++ resolved
@@ -11,11 +11,7 @@
 }
 
 export default async function handler(
-<<<<<<< HEAD
-  req: NextApiRequest,
-=======
   _req: NextApiRequest,
->>>>>>> cda4efa8
   res: NextApiResponse<WithId<Course>[]>
 ) {
   // Fetch courses from local mongodb

--- conflicted
+++ resolved
@@ -1,16 +1,7 @@
-import NextAuth, { AuthOptions, User } from 'next-auth';
+import clientPromise from '@/lib/mongodb';
+import bcrypt from 'bcrypt';
+import NextAuth, { AuthOptions } from 'next-auth';
 import CredentialsProvider from 'next-auth/providers/credentials';
-import bcrypt from 'bcrypt';
-import clientPromise from '@/lib/mongodb';
-import { JWT } from 'next-auth/jwt';
-
-interface CustomUser extends User {
-  role: string;
-}
-
-interface CustomToken extends JWT {
-  role: string;
-}
 
 export const authOptions: AuthOptions = {
   providers: [
@@ -39,12 +30,6 @@
           throw new Error('Account does not exist.');
         }
 
-<<<<<<< HEAD
-        console.error(credentials?.password);
-        console.error(account.password);
-
-=======
->>>>>>> cda4efa8
         // Validate password
         const passwordIsValid = await bcrypt.compare(
           credentials?.password || '',
@@ -81,12 +66,12 @@
   callbacks: {
     async jwt({ token, user }) {
       if (user) {
-        token.role = (user as CustomUser).role;
+        token.role = user.role;
       }
       return token;
     },
     async session({ session, token }) {
-      (session.user as CustomUser).role = (token as CustomToken).role;
+      session.user.role = token.role;
       return session;
     },
   },

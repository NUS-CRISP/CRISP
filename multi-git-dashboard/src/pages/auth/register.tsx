import {
  Alert,
  Anchor,
  Button,
  Container,
  Paper,
  PasswordInput,
  SegmentedControl,
  Text,
  TextInput,
  Title,
} from '@mantine/core';
import { useForm } from '@mantine/form';
import type { Role } from '@shared/types/auth/Role';
import Roles from '@shared/types/auth/Role';
import { IconInfoCircle } from '@tabler/icons-react';
import Link from 'next/link';
import { useRouter } from 'next/router';
import { useState } from 'react';

interface FormValues {
  identifier: string;
  name: string;
  email: string;
  password: string;
  confirmPassword: string;
  role: Role;
}

const RegisterPage: React.FC = () => {
<<<<<<< HEAD
  const [name, setName] = useState('');
  const [identifier, setIdentifier] = useState('');
  const [email, setEmail] = useState('');
  const [password, setPassword] = useState('');
  const [confirmPassword, setConfirmPassword] = useState('');
=======
  const router = useRouter();
  const form = useForm<FormValues>({
    initialValues: {
      identifier: '',
      name: '',
      email: '',
      password: '',
      confirmPassword: '',
      role: Roles.TA,
    },
    validate: {
      identifier: (value) => value.trim().length < 3 ? 'NUSNet ID must be at least 3 characters long' : null,
      name: (value) => value.trim().length < 3 ? 'Name must be at least 3 characters long' : null,
      email: (value) => !(/^\S+@\S+$/.test(value)) ? 'Invalid email' : null,
      password: (value) => value.length < 6 ? 'Password must be at least 6 characters long' : null,
      confirmPassword: (value, values) => value !== values.password ? 'Passwords do not match' : null,
      role: (value) => !Object.values(Roles).includes(value) ? 'Invalid role' : null,
    },
  });
  const roleData = [Roles.TA, Roles.Faculty];

>>>>>>> 7305aaa5
  const [errors, setErrors] = useState({
    passwordMismatch: false,
    registerError: null,
  });

  const handleRegister = async (values: FormValues) => {
    console.log(values);

    const response = await fetch(
      `http://localhost:${process.env.NEXT_PUBLIC_BACKEND_PORT}/api/accounts`,
      {
        method: 'POST',
        headers: {
          'Content-Type': 'application/json',
        },
<<<<<<< HEAD
        body: JSON.stringify({ name, identifier, email, password }),
=======
        body: JSON.stringify(form.values),
>>>>>>> 7305aaa5
      }
    );

    if (response.ok) {
      router.push('/auth/signin?success=true');
    } else {
      const { error } = await response.json();
      setErrors({ ...errors, registerError: error });
    }
  };

  return (
    <Container size={420} my={40}>
      {errors.registerError && (
        <Alert
          variant="light"
          color="red"
          withCloseButton
          onClose={() => setErrors({ ...errors, registerError: null })}
          title="Alert title"
          icon={<IconInfoCircle />}
        >
          {errors.registerError}
        </Alert>
      )}

      <Title ta="center">Create an account</Title>
      <Text c="dimmed" size="sm" ta="center" mt={5}>
        Already have an account?{' '}
        <Anchor size="sm" component={Link} href="/auth/signin">
          Sign in
        </Anchor>
      </Text>

      <Paper withBorder shadow="md" p={30} mt={30} radius="md">
        <form onSubmit={form.onSubmit(handleRegister)}>
          <TextInput
            withAsterisk
            label="NUSNet ID"
            placeholder="e1234567"
            {...form.getInputProps('identifier')}
          />
          <TextInput
            withAsterisk
            label="Name"
            placeholder="John Doe"
            {...form.getInputProps('name')}
            mt="md"
          />
          <TextInput
<<<<<<< HEAD
            label="Identifier"
            placeholder="Identifier"
            value={identifier}
            onChange={event => setIdentifier(event.currentTarget.value)}
            required
          />
          <TextInput
=======
            withAsterisk
>>>>>>> 7305aaa5
            label="Email"
            placeholder="E-mail"
            {...form.getInputProps('email')}
            mt="md"
          />
          <PasswordInput
            withAsterisk
            label="Password"
            placeholder="Password"
            {...form.getInputProps('password')}
            mt="md"
          />
          <PasswordInput
            withAsterisk
            label="Confirm password"
            placeholder="Confirm password"
            {...form.getInputProps('confirmPassword')}
            mt="md"
          />
          {errors.passwordMismatch && (
            <Text c="red">Passwords do not match</Text>
          )}
          <Text size="sm" fw={500} mt="md">
            Are you signing up as a:
          </Text>
          <SegmentedControl
            data={roleData}
            {...form.getInputProps('role')} />
          <Button type="submit" fullWidth mt="xl">
            Register
          </Button>
        </form>
      </Paper>
    </Container>
  );
};

export default RegisterPage;<|MERGE_RESOLUTION|>--- conflicted
+++ resolved
@@ -28,13 +28,6 @@
 }
 
 const RegisterPage: React.FC = () => {
-<<<<<<< HEAD
-  const [name, setName] = useState('');
-  const [identifier, setIdentifier] = useState('');
-  const [email, setEmail] = useState('');
-  const [password, setPassword] = useState('');
-  const [confirmPassword, setConfirmPassword] = useState('');
-=======
   const router = useRouter();
   const form = useForm<FormValues>({
     initialValues: {
@@ -56,7 +49,6 @@
   });
   const roleData = [Roles.TA, Roles.Faculty];
 
->>>>>>> 7305aaa5
   const [errors, setErrors] = useState({
     passwordMismatch: false,
     registerError: null,
@@ -72,11 +64,7 @@
         headers: {
           'Content-Type': 'application/json',
         },
-<<<<<<< HEAD
-        body: JSON.stringify({ name, identifier, email, password }),
-=======
         body: JSON.stringify(form.values),
->>>>>>> 7305aaa5
       }
     );
 
@@ -127,17 +115,7 @@
             mt="md"
           />
           <TextInput
-<<<<<<< HEAD
-            label="Identifier"
-            placeholder="Identifier"
-            value={identifier}
-            onChange={event => setIdentifier(event.currentTarget.value)}
-            required
-          />
-          <TextInput
-=======
             withAsterisk
->>>>>>> 7305aaa5
             label="Email"
             placeholder="E-mail"
             {...form.getInputProps('email')}

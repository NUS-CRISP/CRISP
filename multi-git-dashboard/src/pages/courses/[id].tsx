--- conflicted
+++ resolved
@@ -1,14 +1,5 @@
 import Overview from '@/components/views/Overview';
-<<<<<<< HEAD
-import SprintsInfo from '@/components/views/SprintsInfo';
-import StaffInfo from '@/components/views/StaffInfo';
-import StudentsInfo from '@/components/views/StudentsInfo';
-import JiraInfo from '@/components/views/JiraInfo';
-import TeamSetsInfo from '@/components/views/TeamSetsInfo';
-import { Container, Loader, Tabs } from '@mantine/core';
-=======
 import { Container, Loader } from '@mantine/core';
->>>>>>> de4a1ad5
 import { notifications } from '@mantine/notifications';
 import { Course } from '@shared/types/Course';
 import { useRouter } from 'next/router';
@@ -65,71 +56,7 @@
         flexDirection: 'column',
       }}
     >
-<<<<<<< HEAD
-      {course ? (
-        <Tabs
-          defaultValue="overview"
-          style={{ display: 'flex', flexDirection: 'column', height: '100%' }}
-        >
-          <Tabs.List
-            style={{ display: 'flex', justifyContent: 'space-evenly' }}
-          >
-            <Tabs.Tab value="overview">Overview</Tabs.Tab>
-            <Tabs.Tab value="students">Students</Tabs.Tab>
-            <Tabs.Tab value="staff">Staff</Tabs.Tab>
-            <Tabs.Tab value="teams">Teams</Tabs.Tab>
-            <Tabs.Tab value="milestones">Timeline</Tabs.Tab>
-            <Tabs.Tab value="sprints">Sprints</Tabs.Tab>
-            <Tabs.Tab value="assessments">Assessments</Tabs.Tab>
-            <Tabs.Tab value="project management">Project Management</Tabs.Tab>
-          </Tabs.List>
-          <div style={{ overflow: 'auto', flexGrow: 1 }}>
-            <Tabs.Panel value="overview">
-              <Overview course={course} />
-            </Tabs.Panel>
-            <Tabs.Panel value="students">
-              <div>
-                <StudentsInfo course={course} onUpdate={handleUpdate} />
-              </div>
-            </Tabs.Panel>
-            <Tabs.Panel value="staff">
-              <div>
-                <StaffInfo course={course} onUpdate={handleUpdate} />
-              </div>
-            </Tabs.Panel>
-            <Tabs.Panel value="teams">
-              <div>
-                <TeamSetsInfo course={course} onUpdate={handleUpdate} />
-              </div>
-            </Tabs.Panel>
-            <Tabs.Panel value="milestones">
-              <div>
-                <MilestonesInfo course={course} onUpdate={handleUpdate} />
-              </div>
-            </Tabs.Panel>
-            <Tabs.Panel value="sprints">
-              <div>
-                <SprintsInfo course={course} onUpdate={handleUpdate} />
-              </div>
-            </Tabs.Panel>
-            <Tabs.Panel value="assessments">
-              <div>
-                <AssessmentsInfo course={course} onUpdate={handleUpdate} />
-              </div>
-            </Tabs.Panel>
-            <Tabs.Panel value="project management">
-              <div>
-                <JiraInfo course={course} onUpdate={handleUpdate} />
-              </div>
-            </Tabs.Panel>
-          </div>
-        </Tabs>
-      ) : (
-        <Loader size="md" />
-      )}
-=======
       {course ? <Overview courseId={courseId} /> : <Loader size="md" />}
->>>>>>> de4a1ad5
     </Container>
   );
 };

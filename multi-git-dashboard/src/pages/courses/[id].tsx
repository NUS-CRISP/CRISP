--- conflicted
+++ resolved
@@ -1,10 +1,6 @@
 import { useRouter } from 'next/router';
 import { useEffect, useState, useCallback } from 'react';
-<<<<<<< HEAD
-import { Course } from '@/types/course';
-=======
 import { Course, Milestone, Sprint } from '@/types/course';
->>>>>>> f933c578
 import { Container, Loader, Tabs } from '@mantine/core';
 import Overview from '@/components/CourseView/Overview';
 import StudentsInfo from '@/components/CourseView/StudentsInfo';
@@ -57,7 +53,7 @@
       const response = await fetch(teamDataUrl);
       if (response.ok) {
         const data = await response.json();
-        const teamsData: TeamData[] = data.teamData;
+        const teamsData: ITeamData[] = data.teamData;
         setTeamsData(teamsData);
       } else {
         console.error('Error fetching team data:', response.statusText);

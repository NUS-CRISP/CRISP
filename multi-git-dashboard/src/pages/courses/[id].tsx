import { useRouter } from 'next/router';
import { useEffect, useState, useCallback } from 'react';
import { Container, Loader, Tabs } from '@mantine/core';
<<<<<<< HEAD
import Overview from '@/components/views/Overview';
import StudentsInfo from '@/components/views/StudentsInfo';
import StaffInfo from '@/components/views/StaffInfo';
import TeamSetsInfo from '@/components/views/TeamSetsInfo';
import MilestonesInfo from '@/components/views/MilestonesInfo';
import SprintsInfo from '@/components/views/SprintsInfo';
import AssessmentsInfo from '@/components/views/AssessmentsInfo';
import { ITeamData } from '@backend/models/TeamData';

const backendPort = process.env.BACKEND_PORT || 3001;
const apiUrl = `http://${process.env.NEXT_PUBLIC_DOMAIN}:${backendPort}/api/courses/`;
const teamDataUrl = `http://${process.env.NEXT_PUBLIC_DOMAIN}:${backendPort}/api/github/`;
=======
import Overview from '@/components/courses/Overview';
import StudentsInfo from '@/components/courses/StudentsInfo';
import StaffInfo from '@/components/courses/StaffInfo';
import TeamSetsInfo from '@/components/courses/TeamSetsInfo';
import MilestonesInfo from '@/components/courses/MilestonesInfo';
import SprintsInfo from '@/components/courses/SprintsInfo';
import AssessmentsInfo from '@/components/courses/AssessmentsInfo';
import { Course, Milestone, Sprint } from '@shared/types/Course';
import { TeamData } from '@shared/types/TeamData';
>>>>>>> cda4efa8

const CourseViewPage: React.FC = () => {
  const router = useRouter();
  const id = router.query.id as string;
  const [course, setCourse] = useState<Course>();
  const [teamsData, setTeamsData] = useState<TeamData[]>([]);

  const fetchCourse = useCallback(async () => {
    try {
      const response = await fetch(
        `http://localhost:${process.env.NEXT_PUBLIC_BACKEND_PORT}/api/courses/${id}`
      );
      if (response.ok) {
        const data: Course = await response.json();
        if (data.milestones) {
          data.milestones = data.milestones.map((milestone: Milestone) => ({
            ...milestone,
            dateline: new Date(milestone.dateline),
          }));
        }
        if (data.sprints) {
          data.sprints = data.sprints.map((sprint: Sprint) => ({
            ...sprint,
            startDate: new Date(sprint.startDate),
            endDate: new Date(sprint.endDate),
          }));
        }
        setCourse(data);
      } else {
        console.error('Error fetching course:', response.statusText);
      }
    } catch (error) {
      console.error('Error fetching course:', error);
    }
  }, [id]);

  const fetchTeamData = useCallback(async () => {
    try {
      const response = await fetch(
        `http://localhost:${process.env.NEXT_PUBLIC_BACKEND_PORT}/api/github`
      );
      if (response.ok) {
        const data = await response.json();
        const teamsData: TeamData[] = data.teamData;
        setTeamsData(teamsData);
      } else {
        console.error('Error fetching team data:', response.statusText);
      }
    } catch (error) {
      console.error('Error fetching team data:', error);
    }
  }, []);

  useEffect(() => {
    if (id) {
      fetchCourse();
      fetchTeamData();
    }
  }, [id, fetchCourse, fetchTeamData]);

<<<<<<< HEAD
=======
  const deleteCourse = async () => {
    try {
      const response = await fetch(
        `http://localhost:${process.env.NEXT_PUBLIC_BACKEND_PORT}/api/courses/${id}`,
        {
          method: 'DELETE',
        }
      );
      if (response.ok) {
        router.push('/courses');
      } else {
        console.error('Error deleting course:', response.statusText);
      }
    } catch (error) {
      console.error('Error deleting course:', error);
    }
  };

>>>>>>> cda4efa8
  const handleUpdate = () => {
    fetchCourse();
  };

  if (!course) {
    return (
      <Container size="md">
        <Loader size="md" />
      </Container>
    );
  }

  return (
    <Container size="md">
      {course ? (
        <Tabs defaultValue="overview">
          <Tabs.List
            style={{ display: 'flex', justifyContent: 'space-evenly' }}
          >
            <Tabs.Tab value="overview">Overview</Tabs.Tab>
            <Tabs.Tab value="students">Students</Tabs.Tab>
            <Tabs.Tab value="staff">Staff</Tabs.Tab>
            <Tabs.Tab value="teams">Teams</Tabs.Tab>
            <Tabs.Tab value="milestones">Timeline</Tabs.Tab>
            <Tabs.Tab value="sprints">Sprints</Tabs.Tab>
            <Tabs.Tab value="assessments">Assessments</Tabs.Tab>
          </Tabs.List>
          <Tabs.Panel value="overview">
            <div>
              <Overview course={course} teamsData={teamsData} />
            </div>
          </Tabs.Panel>
          <Tabs.Panel value="students">
            <div>
              <StudentsInfo course={course} onUpdate={handleUpdate} />
            </div>
          </Tabs.Panel>
          <Tabs.Panel value="staff">
            <div>
              <StaffInfo course={course} onUpdate={handleUpdate} />
            </div>
          </Tabs.Panel>
          <Tabs.Panel value="teams">
            <div>
              <TeamSetsInfo course={course} onUpdate={handleUpdate} />
            </div>
          </Tabs.Panel>
          <Tabs.Panel value="milestones">
            <div>
              <MilestonesInfo course={course} onUpdate={handleUpdate} />
            </div>
          </Tabs.Panel>
          <Tabs.Panel value="sprints">
            <div>
              <SprintsInfo course={course} onUpdate={handleUpdate} />
            </div>
          </Tabs.Panel>
          <Tabs.Panel value="assessments">
            <div>
              <AssessmentsInfo course={course} onUpdate={handleUpdate} />
            </div>
          </Tabs.Panel>
        </Tabs>
      ) : (
        <Loader size="md" />
      )}
    </Container>
  );
};

export default CourseViewPage;<|MERGE_RESOLUTION|>--- conflicted
+++ resolved
@@ -1,30 +1,15 @@
-import { useRouter } from 'next/router';
-import { useEffect, useState, useCallback } from 'react';
+import AssessmentsInfo from '@/components/views/AssessmentsInfo';
+import MilestonesInfo from '@/components/views/MilestonesInfo';
+import Overview from '@/components/views/Overview';
+import SprintsInfo from '@/components/views/SprintsInfo';
+import StaffInfo from '@/components/views/StaffInfo';
+import StudentsInfo from '@/components/views/StudentsInfo';
+import TeamSetsInfo from '@/components/views/TeamSetsInfo';
 import { Container, Loader, Tabs } from '@mantine/core';
-<<<<<<< HEAD
-import Overview from '@/components/views/Overview';
-import StudentsInfo from '@/components/views/StudentsInfo';
-import StaffInfo from '@/components/views/StaffInfo';
-import TeamSetsInfo from '@/components/views/TeamSetsInfo';
-import MilestonesInfo from '@/components/views/MilestonesInfo';
-import SprintsInfo from '@/components/views/SprintsInfo';
-import AssessmentsInfo from '@/components/views/AssessmentsInfo';
-import { ITeamData } from '@backend/models/TeamData';
-
-const backendPort = process.env.BACKEND_PORT || 3001;
-const apiUrl = `http://${process.env.NEXT_PUBLIC_DOMAIN}:${backendPort}/api/courses/`;
-const teamDataUrl = `http://${process.env.NEXT_PUBLIC_DOMAIN}:${backendPort}/api/github/`;
-=======
-import Overview from '@/components/courses/Overview';
-import StudentsInfo from '@/components/courses/StudentsInfo';
-import StaffInfo from '@/components/courses/StaffInfo';
-import TeamSetsInfo from '@/components/courses/TeamSetsInfo';
-import MilestonesInfo from '@/components/courses/MilestonesInfo';
-import SprintsInfo from '@/components/courses/SprintsInfo';
-import AssessmentsInfo from '@/components/courses/AssessmentsInfo';
 import { Course, Milestone, Sprint } from '@shared/types/Course';
 import { TeamData } from '@shared/types/TeamData';
->>>>>>> cda4efa8
+import { useRouter } from 'next/router';
+import { useCallback, useEffect, useState } from 'react';
 
 const CourseViewPage: React.FC = () => {
   const router = useRouter();
@@ -85,8 +70,7 @@
     }
   }, [id, fetchCourse, fetchTeamData]);
 
-<<<<<<< HEAD
-=======
+  // eslint-disable-next-line @typescript-eslint/no-unused-vars
   const deleteCourse = async () => {
     try {
       const response = await fetch(
@@ -105,7 +89,6 @@
     }
   };
 
->>>>>>> cda4efa8
   const handleUpdate = () => {
     fetchCourse();
   };

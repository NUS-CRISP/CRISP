--- conflicted
+++ resolved
@@ -3,16 +3,10 @@
 import { Button, Container, Modal, Tabs, Text } from '@mantine/core';
 import { Assessment } from '@shared/types/Assessment';
 import { User } from '@shared/types/User';
+import { getSession } from 'next-auth/react';
 import { useRouter } from 'next/router';
 import { useCallback, useEffect, useState } from 'react';
 import ResultCard from '../../../../components/cards/ResultCard';
-<<<<<<< HEAD
-import { User } from '@shared/types/User';
-import ResultForm from '@/components/forms/ResultForm';
-import { getApiUrl } from '@/lib/apiConfig';
-import { getSession } from 'next-auth/react';
-=======
->>>>>>> f10a5301
 
 const AssessmentDetail: React.FC = () => {
   const router = useRouter();

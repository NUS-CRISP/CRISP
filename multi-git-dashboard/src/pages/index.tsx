--- conflicted
+++ resolved
@@ -7,21 +7,4 @@
   </Container>
 );
 
-<<<<<<< HEAD
-      <nav>
-        <ul>
-          <li>
-            <Link href="/courses">
-              View Courses
-            </Link>
-          </li>
-        </ul>
-      </nav>
-    </>
-  );
-}
-
-export default Home;
-=======
-export default HomePage;
->>>>>>> f933c578
+export default HomePage;
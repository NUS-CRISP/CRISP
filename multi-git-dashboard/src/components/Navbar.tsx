--- conflicted
+++ resolved
@@ -143,13 +143,10 @@
       return 'Assessments';
     } else if (path.startsWith('/courses/[id]/project-management')) {
       return 'Project Management';
-<<<<<<< HEAD
     } else if (path.startsWith('/courses/[id]/class-review')) {
       return 'Class Review';
-=======
     } else if (path.startsWith('/courses/[id]/code-analysis')) {
       return 'Code Analysis';
->>>>>>> b61db60a
     } else if (path.startsWith('/courses/[id]')) {
       return 'Team Overview';
     } else {

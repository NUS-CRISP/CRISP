--- conflicted
+++ resolved
@@ -267,11 +267,7 @@
       >
         <div style={{ display: 'flex', alignItems: 'center' }}>
           <Image
-<<<<<<< HEAD
-            src={item.pngSrc!}
-=======
             src={item.pngSrc ?? ''}
->>>>>>> 25d0d727
             alt={`${item.label} icon`}
             width={25}
             height={25}

import { weekToDates } from '@/components/cards/OverviewCard';
import { BarChart } from '@mantine/charts';
import { Center } from '@mantine/core';
import dayjs from 'dayjs';
import isSameOrAfter from 'dayjs/plugin/isSameOrAfter';
import isSameOrBefore from 'dayjs/plugin/isSameOrBefore';
import { useEffect } from 'react';
import { AnalyticsProps } from '../Analytics';

dayjs.extend(isSameOrAfter);
dayjs.extend(isSameOrBefore);

interface IndividualAnalyticsProps extends AnalyticsProps {}

interface IndividualAnalyticsData {
  name: string;
  gitHandle: string;
  'Pull Requests': number;
  'Code Reviews': number;
  Comments: number;
}

const IndividualAnalytics: React.FC<IndividualAnalyticsProps> = ({
  team,
  teamData,
  selectedWeekRange,
}) => {
  const gitHandleToNameMap = new Map(
    team.members.map(member => [
      member.gitHandle,
      member.name || member.gitHandle,
    ])
  );

  const filterDataByWeekRange = () => {
    const startDate = weekToDates(selectedWeekRange[0]);
    const endDate = weekToDates(selectedWeekRange[1]).add(1, 'week');

    const contributors = new Map<string, IndividualAnalyticsData>();

    teamData.teamPRs.forEach(pr => {
      const prDate = dayjs(pr.createdAt);
      const prUser = pr.user || 'Unknown';
      const prName = gitHandleToNameMap.get(prUser) || prUser;

      if (prDate.isSameOrAfter(startDate) && prDate.isSameOrBefore(endDate)) {
        const currentData = contributors.get(prUser) || {
          name: prName,
          gitHandle: prUser,
          'Pull Requests': 0,
          'Code Reviews': 0,
          Comments: 0,
        };
        currentData['Pull Requests'] += 1;
        contributors.set(prUser, currentData);
      }

      pr.reviews.forEach(review => {
        const reviewDate = dayjs(review.submittedAt);
        if (
          reviewDate.isSameOrAfter(startDate) &&
          reviewDate.isSameOrBefore(endDate)
        ) {
          const reviewUser = review.user || 'Unknown';
          const reviewName = gitHandleToNameMap.get(reviewUser) || reviewUser;
          const reviewData = contributors.get(reviewUser) || {
            name: reviewName,
            gitHandle: reviewUser,
            'Pull Requests': 0,
            'Code Reviews': 0,
            Comments: 0,
          };
          reviewData['Code Reviews'] += 1;

          review.comments.forEach(() => {
            reviewData['Comments'] += 1;
          });

          contributors.set(reviewUser, reviewData);
        }
      });
    });

    return Array.from(contributors.values());
  };

  let data = filterDataByWeekRange();

  // filter only if gitHandle is populated
  if (team.members.every(member => member.gitHandle !== '')) {
    data = data.filter(d =>
      team.members.some(member => member.gitHandle === d.gitHandle)
    );
  }

  // Log time spent on this component
  useEffect(() => {
    // Capture start time
    const startTime = Date.now();

    // Cleanup function to calculate and log the time spent
    return () => {
      const endTime = Date.now();
      const timeSpent = endTime - startTime;

      // Log the time spent or send it to a backend server
<<<<<<< HEAD
      // console.log(`Time spent on IndividualAnalytics component: ${timeSpent} milliseconds`);
=======
      console.log(
        `Time spent on IndividualAnalytics component: ${timeSpent} milliseconds`
      );
>>>>>>> b4adde09
    };
  }, []);

  return data.every(
    d =>
      d['Pull Requests'] === 0 && d['Code Reviews'] === 0 && d['Comments'] === 0
  ) ? (
    <Center>No data available.</Center>
  ) : (
    <BarChart
      h={400}
      w={750}
      ml={20}
      mt={20}
      xAxisProps={{ tickFormatter: (_value, index) => data[index].gitHandle }}
      data={data}
      dataKey="name"
      withLegend
      legendProps={{ verticalAlign: 'bottom' }}
      tooltipAnimationDuration={200}
      series={[
        { name: 'Pull Requests', color: 'red' },
        { name: 'Code Reviews', color: 'green' },
        { name: 'Comments', color: 'blue' },
      ]}
    />
  );
};

export default IndividualAnalytics;<|MERGE_RESOLUTION|>--- conflicted
+++ resolved
@@ -10,7 +10,7 @@
 dayjs.extend(isSameOrAfter);
 dayjs.extend(isSameOrBefore);
 
-interface IndividualAnalyticsProps extends AnalyticsProps {}
+interface IndividualAnalyticsProps extends AnalyticsProps { }
 
 interface IndividualAnalyticsData {
   name: string;
@@ -102,15 +102,8 @@
     return () => {
       const endTime = Date.now();
       const timeSpent = endTime - startTime;
-
-      // Log the time spent or send it to a backend server
-<<<<<<< HEAD
-      // console.log(`Time spent on IndividualAnalytics component: ${timeSpent} milliseconds`);
-=======
-      console.log(
-        `Time spent on IndividualAnalytics component: ${timeSpent} milliseconds`
-      );
->>>>>>> b4adde09
+      console.log(`Time spent on IndividualAnalytics: ${timeSpent}ms`);
+      // TODO: Log time spent
     };
   }, []);
 

--- conflicted
+++ resolved
@@ -74,38 +74,6 @@
         />
         <div style={{ marginBottom: '16px' }}>
           <div style={{ marginBottom: '16px' }}>
-<<<<<<< HEAD
-          <Text>Granularity:</Text>
-          <Radio.Group
-            value={form.values.granularity}
-            onChange={(value) => {
-              form.setFieldValue('granularity', value);
-            }}
-          >
-            <Radio label="Individual" value="individual" />
-            <Radio label="Team" value="team" />
-          </Radio.Group>
-          </div>
-        </div>
-        { form.values.granularity == "team" &&
-        <TextInput
-          label="Team Set Name"
-          {...form.getInputProps('teamSetName')}
-          value={form.values.teamSetName}
-          onChange={(event) => {
-            form.setFieldValue('teamSetName', event.currentTarget.value);
-          }}
-        />
-        }
-        <TextInput
-          label="Form Link"
-          {...form.getInputProps('formLink')}
-          value={form.values.formLink}
-          onChange={(event) => {
-            form.setFieldValue('formLink', event.currentTarget.value);
-          }}
-        />
-=======
             <Text>Granularity:</Text>
             <Radio.Group
               value={form.values.granularity}
@@ -118,7 +86,24 @@
             </Radio.Group>
           </div>
         </div>
->>>>>>> f933c578
+        {form.values.granularity === 'team' && (
+          <TextInput
+            label="Team Set Name"
+            {...form.getInputProps('teamSetName')}
+            value={form.values.teamSetName}
+            onChange={event => {
+              form.setFieldValue('teamSetName', event.currentTarget.value);
+            }}
+          />
+        )}
+        <TextInput
+          label="Form Link"
+          {...form.getInputProps('formLink')}
+          value={form.values.formLink}
+          onChange={event => {
+            form.setFieldValue('formLink', event.currentTarget.value);
+          }}
+        />
         <Button type="submit" style={{ marginTop: '16px' }}>
           Create Assessment
         </Button>

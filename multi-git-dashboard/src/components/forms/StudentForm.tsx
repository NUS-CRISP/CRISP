import React, { useState, useCallback } from 'react';
import { Box, TextInput, Button, Group, Text } from '@mantine/core';
import { IconUpload, IconPhoto, IconX } from '@tabler/icons-react';
import { useForm } from '@mantine/form';
import { Dropzone, MIME_TYPES } from '@mantine/dropzone';
import Papa from 'papaparse';
import { User } from '@/types/user';

const backendPort = process.env.BACKEND_PORT || 3001;

interface StudentFormProps {
  courseId: string | string[] | undefined;
  onStudentCreated: () => void;
}

const StudentForm: React.FC<StudentFormProps> = ({
  courseId,
  onStudentCreated,
}) => {
  const form = useForm({
    initialValues: {
      name: '',
      id: '',
      email: '',
      gitHandle: '',
    },
    validate: {
      //email: (value) => (/^\S+@\S+$/.test(value) ? null : 'Invalid email'),
    },
  });
  const [students, setStudents] = useState<User[]>([]);

  const handleFileUpload = useCallback((file: File) => {
    if (file) {
      const reader = new FileReader();
      reader.onload = function () {
        Papa.parse(reader.result as string, {
          header: true,
          skipEmptyLines: true,
          complete: function (results: any) {
            const studentsData = results.data;
            const students = studentsData.map((student: User) => ({
              id: student.id || '',
              name: student.name || '',
              email: student.email || '',
              gitHandle: student.gitHandle || '',
              role: 'student',
            }));
            setStudents(students);
          },
          error: function (error: any) {
            console.error('CSV parsing error:', error.message);
          },
        });
      };
      reader.readAsText(file);
    }
  }, []);

  const handleSubmitCSV = async () => {
    if (students.length === 0) {
      console.log('No students to upload.');
      return;
    }

    console.log('Sending students data:', students);

    try {
<<<<<<< HEAD
      const response = await fetch(`http://localhost:${backendPort}/api/courses/${courseId}/students`, {
        method: 'POST',
        headers: {
          'Content-Type': 'application/json',
        },
        body: JSON.stringify({
          items: students,
        }),
      });
=======
      const response = await fetch(
        `http://localhost:${backendPort}/api/courses/${courseId}/students`,
        {
          method: 'POST',
          headers: {
            'Content-Type': 'application/json',
          },
          body: JSON.stringify({
            items: students,
          }),
        }
      );
>>>>>>> f933c578

      if (response.ok) {
        const data = await response.json();
        console.log('Students created:', data);
        onStudentCreated();
      } else {
        console.error('Error uploading students:', response.statusText);
      }
    } catch (error) {
      console.error('Error uploading students:', error);
    }
  };

  const handleSubmitForm = async () => {
    console.log('Sending student data:', form.values);

    const response = await fetch(
      `http://localhost:${backendPort}/api/courses/${courseId}/students`,
      {
        method: 'POST',
        headers: {
          'Content-Type': 'application/json',
        },
        body: JSON.stringify({
          items: [
            {
              id: form.values.id,
              name: form.values.name,
              email: form.values.email,
              gitHandle: form.values.gitHandle,
              role: 'student',
            },
          ],
        }),
      }
    );

    const data = await response.json();
    console.log('Student created:', data);
    onStudentCreated();
  };

  return (
    <Box maw={300} mx="auto">
      <form onSubmit={form.onSubmit(handleSubmitForm)}>
        <TextInput
          withAsterisk
          label="Student Name"
          {...form.getInputProps('name')}
          value={form.values.name}
          onChange={event => {
            form.setFieldValue('name', event.currentTarget.value);
          }}
        />
        <TextInput
          withAsterisk
          label="Student ID"
          {...form.getInputProps('id')}
          value={form.values.id}
          onChange={event => {
            form.setFieldValue('id', event.currentTarget.value);
          }}
        />
        <TextInput
          withAsterisk
          label="Student Email"
          {...form.getInputProps('email')}
          value={form.values.email}
          onChange={event => {
            form.setFieldValue('email', event.currentTarget.value);
          }}
        />
        <TextInput
          label="Git Handle"
          {...form.getInputProps('gitHandle')}
          value={form.values.gitHandle}
          onChange={event => {
            form.setFieldValue('gitHandle', event.currentTarget.value);
          }}
        />
        <Button type="submit" style={{ marginTop: '16px' }}>
          Create Student
        </Button>
      </form>

      <Dropzone
        onDrop={(files: File[]) => {
          console.error(files);
          if (files.length > 0) {
            handleFileUpload(files[0]);
          }
        }}
        accept={[MIME_TYPES.csv]}
        maxSize={1024 * 1024 * 5}
        maxFiles={1}
        multiple={false}
        style={{ marginTop: '16px' }}
      >
        <Group mih={220} style={{ pointerEvents: 'none' }}>
          <Dropzone.Accept>
            <IconUpload
              style={{ color: 'var(--mantine-color-blue-6)' }}
              stroke={1.5}
            />
          </Dropzone.Accept>
          <Dropzone.Reject>
            <IconX
              style={{ color: 'var(--mantine-color-red-6)' }}
              stroke={1.5}
            />
          </Dropzone.Reject>
          <Dropzone.Idle>
            <IconPhoto
              style={{ color: 'var(--mantine-color-dimmed)' }}
              stroke={1.5}
            />
          </Dropzone.Idle>

          <div>
            <Text size="xl" inline>
              Drag images here or click to select files
            </Text>
            <Text size="sm" c="dimmed" inline mt={7}>
              Attach as many files as you like, each file should not exceed 5mb
            </Text>
          </div>
        </Group>
      </Dropzone>
      <Button onClick={handleSubmitCSV} style={{ marginTop: '16px' }}>
        Upload Students
      </Button>
    </Box>
  );
};

export default StudentForm;<|MERGE_RESOLUTION|>--- conflicted
+++ resolved
@@ -66,17 +66,6 @@
     console.log('Sending students data:', students);
 
     try {
-<<<<<<< HEAD
-      const response = await fetch(`http://localhost:${backendPort}/api/courses/${courseId}/students`, {
-        method: 'POST',
-        headers: {
-          'Content-Type': 'application/json',
-        },
-        body: JSON.stringify({
-          items: students,
-        }),
-      });
-=======
       const response = await fetch(
         `http://localhost:${backendPort}/api/courses/${courseId}/students`,
         {
@@ -89,7 +78,6 @@
           }),
         }
       );
->>>>>>> f933c578
 
       if (response.ok) {
         const data = await response.json();

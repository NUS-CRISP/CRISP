--- conflicted
+++ resolved
@@ -1,7 +1,5 @@
-import React from 'react';
-import { Box, TextInput, Button } from '@mantine/core';
+import { Box, Button, TextInput } from '@mantine/core';
 import { DatePicker } from '@mantine/dates';
-import '@mantine/dates/styles.css';
 import { useForm } from '@mantine/form';
 
 interface MilestoneFormProps {
@@ -30,11 +28,7 @@
     console.log('Sending milestone data:', form.values);
 
     const response = await fetch(
-<<<<<<< HEAD
-      `http://${process.env.NEXT_PUBLIC_DOMAIN}:${backendPort}/api/courses/${courseId}/milestones`,
-=======
       `http://localhost:${process.env.NEXT_PUBLIC_BACKEND_PORT}/api/courses/${courseId}/milestones`,
->>>>>>> cda4efa8
       {
         method: 'POST',
         headers: {

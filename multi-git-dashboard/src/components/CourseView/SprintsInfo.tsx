import React, { useState } from 'react';
<<<<<<< HEAD
import SprintCard from '../CourseView/Cards/SprintCard';
=======
import SprintCard from './Cards/SprintCard';
>>>>>>> f933c578
import { Course } from '../../types/course';
import SprintForm from '../forms/SprintForm';
import { Button, Container } from '@mantine/core';

interface SprintsInfoProps {
  course: Course;
  onUpdate: () => void;
}

const SprintsInfo: React.FC<SprintsInfoProps> = ({ course, onUpdate }) => {
  const [isCreatingSprint, setIsCreatingSprint] = useState(false);

  const sprintCards = course.sprints.map(sprint => (
    <SprintCard
      key={sprint.sprintNumber}
      sprintNumber={sprint.sprintNumber}
      startDate={sprint.startDate}
      endDate={sprint.endDate}
      description={sprint.description}
    />
  ));

  const handleSprintCreated = () => {
    setIsCreatingSprint(false);
    onUpdate();
  };

  return (
    <Container>
      {sprintCards}
      <Button
        onClick={() => setIsCreatingSprint(!isCreatingSprint)}
        style={{ marginTop: '16px' }}
      >
        {isCreatingSprint ? 'Cancel' : 'Create Sprint'}
      </Button>
      {isCreatingSprint && (
        <SprintForm
          courseId={course._id}
          onSprintCreated={handleSprintCreated}
        />
      )}
    </Container>
  );
};

export default SprintsInfo;<|MERGE_RESOLUTION|>--- conflicted
+++ resolved
@@ -1,9 +1,5 @@
 import React, { useState } from 'react';
-<<<<<<< HEAD
 import SprintCard from '../CourseView/Cards/SprintCard';
-=======
-import SprintCard from './Cards/SprintCard';
->>>>>>> f933c578
 import { Course } from '../../types/course';
 import SprintForm from '../forms/SprintForm';
 import { Button, Container } from '@mantine/core';

--- conflicted
+++ resolved
@@ -1,9 +1,5 @@
 import React, { useState } from 'react';
-<<<<<<< HEAD
-import AssessmentCard from '../CourseView/Cards/AssessmentCard'
-=======
-import AssessmentCard from './Cards/AssessmentCard';
->>>>>>> f933c578
+import AssessmentCard from '../CourseView/Cards/AssessmentCard';
 import { Course } from '../../types/course';
 import AssessmentForm from '../forms/AssessmentForm';
 import { Button, Container } from '@mantine/core';
@@ -26,7 +22,7 @@
       markType={assessment.markType}
       frequency={assessment.frequency}
       granularity={assessment.granularity}
-      teamSetName={assessment.teamSet? assessment.teamSet.name : null}
+      teamSetName={assessment.teamSet ? assessment.teamSet.name : null}
       formLink={assessment.formLink}
     />
   ));

--- conflicted
+++ resolved
@@ -1,8 +1,4 @@
 import { useState } from 'react';
-<<<<<<< HEAD
-import { IconGitBranch, IconHome, IconListDetails, IconLogout, IconSwitchHorizontal } from '@tabler/icons-react';
-import { createStyles, Navbar, Group, Code, getStylesRef, rem } from '@mantine/core';
-=======
 import {
   IconGitBranch,
   IconHome,
@@ -14,7 +10,6 @@
 import { signOut, useSession } from 'next-auth/react';
 import classes from './Sidebar.module.css';
 import { Code, Group } from '@mantine/core';
->>>>>>> f933c578
 import { useRouter } from 'next/router';
 
 const Sidebar: React.FC = () => {

--- conflicted
+++ resolved
@@ -25,7 +25,6 @@
     onUpdate();
   };
 
-<<<<<<< HEAD
   const studentData = course.students.map(student => ({
     identifier: student.identifier,
     name: student.name,
@@ -34,9 +33,8 @@
   }));
 
   const csvHeaders = ['identifier', 'name', 'gitHandle']; // 'email'];
-=======
+
   const hasPermission = ['admin', 'Faculty member'].includes(userRole);
->>>>>>> 753117a2
 
   return (
     <Container>
@@ -58,11 +56,13 @@
           onStudentCreated={handleStudentCreated}
         />
       </Modal>
-      <CSVExport
-        data={studentData}
-        headers={csvHeaders}
-        filename="students.csv"
-      />
+      {hasPermission && (
+        <CSVExport
+          data={studentData}
+          headers={csvHeaders}
+          filename="students.csv"
+        />
+      )}
       <Table>
         <thead>
           <tr>

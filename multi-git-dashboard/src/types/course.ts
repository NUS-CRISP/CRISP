--- conflicted
+++ resolved
@@ -51,11 +51,7 @@
   course: Course;
   assessmentType: string;
   markType: string;
-<<<<<<< HEAD
   results: Result[];
-=======
-  marks: { student_id: string; mark: number }[];
->>>>>>> f933c578
   frequency: string;
   granularity: 'individual' | 'team';
   teamSet: TeamSet;
@@ -66,5 +62,5 @@
   assessment: Assessment;
   team: Team;
   markers: User[];
-  marks: {student_id : string, mark: number}[];
+  marks: { student_id: string; mark: number }[];
 }
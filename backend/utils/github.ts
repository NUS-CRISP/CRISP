import TeamModel from '@models/Team';
import TeamDataModel from '@models/TeamData';
import UserModel from '@models/User';
import { App } from 'octokit';
// import { createAppAuth } from '@octokit/auth-app';
// import { graphql } from '@octokit/graphql';

export const getGitHubApp = (): App => {
  const APP_ID = Number(process.env.GITHUB_APP_ID!);
  const PRIVATE_KEY = process.env.GITHUB_APP_PRIVATE_KEY!.replace(/\\n/g, '\n');

  return new App({
    appId: APP_ID,
    privateKey: PRIVATE_KEY,
  });
};

<<<<<<< HEAD
// export const getApp = (installationId: number): typeof graphql => {
//   const APP_ID = Number(process.env.GITHUB_APP_ID!);
//   const PRIVATE_KEY = process.env.GITHUB_APP_PRIVATE_KEY!.replace(/\\n/g, '\n');

//   const auth = createAppAuth({
//     privateKey: PRIVATE_KEY,
//     appId: APP_ID,
//     installationId: installationId,
//   });

//   const graphqlWithAuth = graphql.defaults({
//     request: {
//       hook: auth.hook,
//     },
//   });

//   return graphqlWithAuth;
// };

/**
 * Deletes keys from a record
 */
const filterRecord = <T>(record: Record<string, T>, ...keys: string[]) => {
  for (const key of keys) {
    if (key in record) delete record[key];
  }
};
=======
export const getTeamMembers = async (teamId: number) => {
  const teamData = await TeamDataModel.findOne({ teamId });
  if (!teamData) return null;

  const team = await TeamModel.findOne({ teamData: teamData._id });
  if (!team) return null;
>>>>>>> dd93fca8

  const teamMembers = await UserModel.find({ _id: { $in: team.members } });
  const teamMembersGitHandles = teamMembers.map(member => member.gitHandle);

  return new Set(teamMembersGitHandles);
};<|MERGE_RESOLUTION|>--- conflicted
+++ resolved
@@ -15,42 +15,12 @@
   });
 };
 
-<<<<<<< HEAD
-// export const getApp = (installationId: number): typeof graphql => {
-//   const APP_ID = Number(process.env.GITHUB_APP_ID!);
-//   const PRIVATE_KEY = process.env.GITHUB_APP_PRIVATE_KEY!.replace(/\\n/g, '\n');
-
-//   const auth = createAppAuth({
-//     privateKey: PRIVATE_KEY,
-//     appId: APP_ID,
-//     installationId: installationId,
-//   });
-
-//   const graphqlWithAuth = graphql.defaults({
-//     request: {
-//       hook: auth.hook,
-//     },
-//   });
-
-//   return graphqlWithAuth;
-// };
-
-/**
- * Deletes keys from a record
- */
-const filterRecord = <T>(record: Record<string, T>, ...keys: string[]) => {
-  for (const key of keys) {
-    if (key in record) delete record[key];
-  }
-};
-=======
 export const getTeamMembers = async (teamId: number) => {
   const teamData = await TeamDataModel.findOne({ teamId });
   if (!teamData) return null;
 
   const team = await TeamModel.findOne({ teamData: teamData._id });
   if (!team) return null;
->>>>>>> dd93fca8
 
   const teamMembers = await UserModel.find({ _id: { $in: team.members } });
   const teamMembersGitHandles = teamMembers.map(member => member.gitHandle);

--- conflicted
+++ resolved
@@ -4,12 +4,6 @@
 import TeamModel, { Team } from '../models/Team';
 import TeamSetModel, { TeamSet } from '../models/TeamSet';
 import UserModel, { User } from '../models/User';
-<<<<<<< HEAD
-=======
-import AccountModel from '../models/Account';
-import AssessmentModel, { Assessment } from '../models/Assessment';
-import Role from '../../shared/types/auth/Role';
->>>>>>> ab1e56a2
 import { NotFoundError } from './errors';
 
 /*----------------------------------------Course----------------------------------------*/
@@ -72,8 +66,8 @@
     const userId = account.user;
     course.teamSets.forEach(
       teamSet =>
-        (teamSet.teams = teamSet.teams.filter(
-          team => (team as unknown as Team).TA?.equals(userId)
+        (teamSet.teams = teamSet.teams.filter(team =>
+          (team as unknown as Team).TA?.equals(userId)
         ))
     );
   }

<<<<<<< HEAD
=======
import AssessmentModel, { Assessment } from '../models/Assessment';
>>>>>>> 3adb6123
import Role from '../../shared/types/auth/Role';
import AccountModel from '../models/Account';
import CourseModel from '../models/Course';
import TeamModel, { Team } from '../models/Team';
import TeamSetModel, { TeamSet } from '../models/TeamSet';
import UserModel, { User } from '../models/User';
import { NotFoundError } from './errors';

/*----------------------------------------Course----------------------------------------*/
export const createNewCourse = async (courseData: any, accountId: string) => {
  const account = await AccountModel.findById(accountId);
  if (!account) {
    throw new NotFoundError('Account not found');
  }
  const user = await UserModel.findById(account.user);
  if (!user) {
    throw new NotFoundError('User not found');
  }
  const course = await CourseModel.create(courseData);
  course.faculty.push(user._id);
  await course.save();
  return course;
};

export const getCoursesForUser = async (accountId: string) => {
  const account = await AccountModel.findById(accountId);
  if (!account) {
    throw new NotFoundError('Account not found');
  }
  const userId = account?.user;
  const courses = await CourseModel.find({
    $or: [{ students: userId }, { TAs: userId }, { faculty: userId }],
  });
  return courses;
};

export const getCourseById = async (courseId: string, accountId: string) => {
  const account = await AccountModel.findById(accountId);
  if (!account) {
    throw new NotFoundError('Account not found');
  }
  AssessmentModel;
  const course = await CourseModel.findById(courseId)
    .populate<{ faculty: User[] }>('faculty')
    .populate<{ TAs: User[] }>('TAs')
    .populate<{ students: User[] }>('students')
    .populate<{ teamSets: TeamSet[] }>({
      path: 'teamSets',
      populate: {
        path: 'teams',
        model: 'Team',
        populate: ['members', 'TA'],
      },
    })
    .populate<{ assessments: Assessment[] }>({
      path: 'assessments',
      populate: {
        path: 'teamSet',
      },
    });
  if (!course) {
    throw new NotFoundError('Course not found');
  }
  const role = account.role;
  if (role === 'Teaching assistant') {
    const userId = account.user;
    course.teamSets.forEach(
      teamSet =>
        (teamSet.teams = teamSet.teams.filter(team =>
          (team as unknown as Team).TA?.equals(userId)
        ))
    );
  }
  course.faculty.sort((a, b) => a.name.localeCompare(b.name));
  course.TAs.sort((a, b) => a.name.localeCompare(b.name));
  course.students.sort((a, b) => a.name.localeCompare(b.name));
  course.teamSets.forEach((teamSet: TeamSet) => {
    teamSet.teams.sort(
      (a: unknown, b: unknown) => (a as Team).number - (b as Team).number
    );
  });
  if (Array.isArray(course.milestones)) {
    course.milestones.sort((a, b) => a.number - b.number);
  }
  if (Array.isArray(course.sprints)) {
    course.sprints.sort((a, b) => a.number - b.number);
  }
  return course;
};

export const updateCourseById = async (courseId: string, updateData: any) => {
  const updatedCourse = await CourseModel.findByIdAndUpdate(
    courseId,
    updateData,
    {
      new: true,
    }
  );
  if (!updatedCourse) {
    throw new NotFoundError('Course not found');
  }
};

export const deleteCourseById = async (courseId: string) => {
  const deletedCourse = await CourseModel.findByIdAndDelete(courseId, {
    new: false,
  });
  if (!deletedCourse) {
    throw new NotFoundError('Course not found');
  }
  await TeamModel.deleteMany({ teamSet: { $in: deletedCourse.teamSets } });
  await TeamSetModel.deleteMany({ _id: { $in: deletedCourse.teamSets } });
  await UserModel.updateMany(
    { enrolledCourses: courseId },
    { $pull: { enrolledCourses: courseId } }
  );
};

/*----------------------------------------Student----------------------------------------*/
export const addStudentsToCourse = async (
  courseId: string,
  studentDataList: any[]
) => {
  const course = await CourseModel.findById(courseId).populate<{
    students: User[];
  }>('students');
  if (!course) {
    throw new NotFoundError('Course not found');
  }
  for (const studentData of studentDataList) {
    const studentId = studentData.identifier;
    let student = await UserModel.findOne({ identifier: studentId });
    if (!student) {
      student = new UserModel({
        identifier: studentId,
        name: studentData.name,
        enrolledCourses: [],
        gitHandle: studentData.gitHandle ?? null,
      });
      await student.save();
      const newAccount = new AccountModel({
        email: studentData.email,
        role: Role.Student,
        isApproved: false,
        user: student._id,
      });
      await newAccount.save();
    } else {
      const studentAccount = await AccountModel.findOne({ user: student._id });
      if (!studentAccount) {
        continue;
      }
      if (
        studentAccount.role !== Role.Student ||
        studentData.name !== student.name ||
        studentData.email !== studentAccount.email
      ) {
        continue;
      }
      student.gitHandle = studentData.gitHandle ?? student.gitHandle;
    }
    if (!student.enrolledCourses.includes(course._id)) {
      student.enrolledCourses.push(course._id);
    }
    await student.save();
    if (!course.students.some(s => s.identifier === student?.identifier)) {
      course.students.push(student);
    }
  }
  await course.save();
};

/*----------------------------------------TA----------------------------------------*/
export const addTAsToCourse = async (courseId: string, TADataList: any[]) => {
  const course = await CourseModel.findById(courseId).populate<{ TAs: User[] }>(
    'TAs'
  );
  if (!course) {
    throw new NotFoundError('Course not found');
  }
  for (const TAData of TADataList) {
    const TAId = TAData.identifier;
    let TA = await UserModel.findOne({ identifier: TAId });
    if (!TA) {
      TA = new UserModel({
        identifier: TAId,
        name: TAData.name,
        enrolledCourses: [],
        gitHandle: TAData.gitHandle ?? null,
      });
      await TA.save();
      const newAccount = new AccountModel({
        email: TAData.email,
        role: Role.TA,
        isApproved: false,
        user: TA._id,
      });
      newAccount.save();
    } else {
      const TAAccount = await AccountModel.findOne({ user: TA._id });
      if (!TAAccount) {
        continue;
      }
      if (
        TAAccount.role !== Role.TA ||
        TAData.name !== TA.name ||
        TAData.email !== TAAccount.email
      ) {
        continue;
      }
      TA.gitHandle = TAData.gitHandle ?? TA.gitHandle;
    }
    if (!TA.enrolledCourses.includes(course._id)) {
      TA.enrolledCourses.push(course._id);
    }
    await TA.save();
    if (!course.TAs.some(ta => ta.identifier === TA?.identifier)) {
      course.TAs.push(TA);
    }
  }
  await course.save();
};

export const getCourseTeachingTeam = async (courseId: string) => {
  const course = await CourseModel.findById(courseId)
    .populate('faculty')
    .populate('TAs');
  if (!course) {
    throw new NotFoundError('Course not found');
  }
  return [...course.faculty, ...course.TAs];
};

/*----------------------------------------Milestone----------------------------------------*/
export const addMilestoneToCourse = async (
  courseId: string,
  milestoneData: { number: number; dateline: Date; description: string }
) => {
  const course = await CourseModel.findById(courseId);
  if (!course) {
    throw new NotFoundError('Course not found');
  }
  course.milestones.push(milestoneData);
  await course.save();
};

/*----------------------------------------Sprint----------------------------------------*/
export const addSprintToCourse = async (
  courseId: string,
  sprintData: {
    number: number;
    startDate: Date;
    endDate: Date;
    description: string;
  }
) => {
  const course = await CourseModel.findById(courseId);
  if (!course) {
    throw new NotFoundError('Course not found');
  }
  course.sprints.push(sprintData);
  await course.save();
};<|MERGE_RESOLUTION|>--- conflicted
+++ resolved
@@ -1,9 +1,6 @@
-<<<<<<< HEAD
-=======
-import AssessmentModel, { Assessment } from '../models/Assessment';
->>>>>>> 3adb6123
 import Role from '../../shared/types/auth/Role';
 import AccountModel from '../models/Account';
+import AssessmentModel, { Assessment } from '../models/Assessment';
 import CourseModel from '../models/Course';
 import TeamModel, { Team } from '../models/Team';
 import TeamSetModel, { TeamSet } from '../models/TeamSet';

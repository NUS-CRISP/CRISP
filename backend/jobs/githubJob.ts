--- conflicted
+++ resolved
@@ -1,22 +1,9 @@
+import {
+  TeamData as ITeamData,
+  TeamContribution,
+} from '@shared/types/TeamData';
 import cron from 'node-cron';
-<<<<<<< HEAD
-import { createAppAuth } from '@octokit/auth-app';
-import { Octokit } from 'octokit';
-import { TeamContribution, TeamData } from '../models/TeamData';
-
-const ORG_NAME = 'NUS-CRISP';
-
-const fetchAndSaveTeamData = async () => {
-  const auth = createAppAuth({
-    appId: process.env.GITHUB_APP_ID!,
-    privateKey: process.env.GITHUB_APP_PRIVATE_KEY!.replace(/\\n/g, '\n'),
-    installationId: process.env.GITHUB_APP_INSTALLATION_ID!,
-=======
 import { App } from 'octokit';
-import {
-  TeamContribution,
-  TeamData as ITeamData,
-} from '@shared/types/TeamData';
 import TeamData from '../models/TeamData';
 
 const fetchAndSaveTeamData = async (env: Record<string, string>) => {
@@ -26,13 +13,12 @@
   const app = new App({
     appId: APP_ID,
     privateKey: PRIVATE_KEY,
->>>>>>> cda4efa8
   });
   const octokit = app.octokit;
 
   const response = await octokit.rest.apps.listInstallations();
   const installations = response.data;
-  installations.map((installation) => {
+  installations.map(installation => {
     if (installation.account && 'login' in installation.account) {
       getOrgData(app, {
         id: installation.id,
@@ -93,7 +79,7 @@
         });
 
         reviewsByContributor += reviews.data.filter(
-          (review) => review.user && review.user.login === contributor.login
+          review => review.user && review.user.login === contributor.login
         ).length;
       }
 
@@ -104,10 +90,10 @@
       });
 
       const openIssuesByContributor = issuesCreatedByContributor.data.filter(
-        (issue) => issue.state === 'open'
+        issue => issue.state === 'open'
       ).length;
       const closedIssuesByContributor = issuesCreatedByContributor.data.filter(
-        (issue) => issue.state === 'closed'
+        issue => issue.state === 'closed'
       ).length;
 
       let additions = 0;
@@ -156,7 +142,7 @@
       state: 'open',
     });
 
-    const teamData: ITeamData = {
+    const teamData: Omit<ITeamData, '_id'> = {
       teamId: repo.id,
       repoName: repo.name,
       commits: commits.data.length,
@@ -191,11 +177,7 @@
 
   // To run the job immediately for testing
   if (process.env.RUN_JOB_NOW === 'true') {
-<<<<<<< HEAD
-    fetchAndSaveTeamData().catch(err => {
-=======
-    fetchAndSaveTeamData(env).catch((err) => {
->>>>>>> cda4efa8
+    fetchAndSaveTeamData(env).catch(err => {
       console.error('Error running job manually:', err);
     });
   }

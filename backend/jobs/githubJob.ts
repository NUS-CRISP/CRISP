--- conflicted
+++ resolved
@@ -212,9 +212,6 @@
   }
 };
 
-<<<<<<< HEAD
-const setupGitHubJob = () => {
-=======
 const fetchCodeFrequencyStats = async (
   octokit: Octokit,
   owner: string,
@@ -254,8 +251,7 @@
   throw new Error('Max attempts reached. Data may not be available yet.');
 };
 
-export const setupJob = () => {
->>>>>>> 67cb5a87
+export const setupGitHubJob = () => {
   // Schedule the job to run every day at midnight
   cron.schedule('0 0 * * *', async () => {
     console.log('Running fetchAndSaveTeamData job:', new Date().toString());

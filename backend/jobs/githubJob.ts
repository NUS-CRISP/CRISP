import {
  TeamData as ITeamData,
  TeamContribution,
} from '@shared/types/TeamData';
import cron from 'node-cron';
import { App } from 'octokit';
import TeamData from '../models/TeamData';
import { Installation, getGitHubApp } from '../utils/github';

<<<<<<< HEAD
const fetchAndSaveTeamData = async (env: Record<string, string>) => {
  const APP_ID = Number(env.GITHUB_APP_ID);
  const PRIVATE_KEY = env.GITHUB_APP_PRIVATE_KEY.replace(/\\n/g, '\n');

  const app = new App({
    appId: APP_ID,
    privateKey: PRIVATE_KEY,
  });
=======
const fetchAndSaveTeamData = async () => {
  const app = getGitHubApp();
>>>>>>> 7305aaa5
  const octokit = app.octokit;

  const response = await octokit.rest.apps.listInstallations();
  const installations = response.data;
  installations.map(installation => {
    if (installation.account && 'login' in installation.account) {
      getOrgData(app, {
        id: installation.id,
        account: { login: installation.account.login },
      });
    }
  });
};

const getOrgData = async (app: App, installation: Installation) => {
  const octokit = await app.getInstallationOctokit(installation.id);
  const gitHubOrgName = installation.account.login;

  const repos = await octokit.rest.repos.listForOrg({
    org: gitHubOrgName,
  });

  for (const repo of repos.data) {
    const contributors = await octokit.rest.repos.listContributors({
      owner: gitHubOrgName,
      repo: repo.name,
    });

    const teamContributions: Record<string, TeamContribution> = {};

    for (const contributor of contributors.data) {
      const commitsByContributor = await octokit.rest.repos.listCommits({
        owner: gitHubOrgName,
        repo: repo.name,
        author: contributor.login,
      });

      const prsByContributor = await octokit.rest.pulls.list({
        owner: gitHubOrgName,
        repo: repo.name,
        creator: contributor.login,
      });

      let reviewsByContributor = 0;

      const prs = await octokit.rest.pulls.list({
        owner: gitHubOrgName,
        repo: repo.name,
      });

      for (const pr of prs.data) {
        const reviews = await octokit.rest.pulls.listReviews({
          owner: gitHubOrgName,
          repo: repo.name,
          pull_number: pr.number,
        });

        reviewsByContributor += reviews.data.filter(
          review => review.user && review.user.login === contributor.login
        ).length;
      }

      const issuesCreatedByContributor = await octokit.rest.issues.listForRepo({
        owner: gitHubOrgName,
        repo: repo.name,
        creator: contributor.login,
      });

      const openIssuesByContributor = issuesCreatedByContributor.data.filter(
        issue => issue.state === 'open'
      ).length;
      const closedIssuesByContributor = issuesCreatedByContributor.data.filter(
        issue => issue.state === 'closed'
      ).length;

      let additions = 0;
      let deletions = 0;

      for (const commit of commitsByContributor.data) {
        const commitDetail = await octokit.rest.repos.getCommit({
          owner: gitHubOrgName,
          repo: repo.name,
          ref: commit.sha,
        });

        if (commitDetail.data.stats) {
          additions += commitDetail.data.stats.additions || 0;
          deletions += commitDetail.data.stats.deletions || 0;
        }
      }

      if (contributor.login) {
        teamContributions[contributor.login] = {
          commits: commitsByContributor.data.length,
          additions,
          deletions,
          pullRequests: prsByContributor.data.length,
          reviews: reviewsByContributor,
          createdIssues: issuesCreatedByContributor.data.length,
          openIssues: openIssuesByContributor,
          closedIssues: closedIssuesByContributor,
        };
      }
    }

    const commits = await octokit.rest.repos.listCommits({
      owner: gitHubOrgName,
      repo: repo.name,
    });

    const issues = await octokit.rest.issues.listForRepo({
      owner: gitHubOrgName,
      repo: repo.name,
    });

    const pullRequests = await octokit.rest.pulls.list({
      owner: gitHubOrgName,
      repo: repo.name,
      state: 'open',
    });

    const teamData: Omit<ITeamData, '_id'> = {
      gitHubOrgName: gitHubOrgName.toLowerCase(),
      teamId: repo.id,
      repoName: repo.name,
      commits: commits.data.length,
      issues: issues.data.length,
      stars: repo.stargazers_count ?? 0,
      forks: repo.forks_count ?? 0,
      pullRequests: pullRequests.data.length,
      updatedIssues: issues.data.map(issue => issue.updated_at),
      teamContributions,
    };

    console.log('Saving team data:', teamData);

    await TeamData.findOneAndUpdate({ teamId: teamData.teamId }, teamData, {
      upsert: true,
    });
  }
};

export const setupJob = () => {
  // Schedule the job to run every day at midnight
  cron.schedule('0 0 * * *', async () => {
    console.log('Running fetchAndSaveTeamData job:', new Date().toString());
    try {
      await fetchAndSaveTeamData();
    } catch (err) {
      console.error('Error in cron job fetchAndSaveTeamData:', err);
    }
  });

  // To run the job immediately for testing
  if (process.env.RUN_JOB_NOW === 'true') {
    fetchAndSaveTeamData().catch(err => {
      console.error('Error running job manually:', err);
    });
  }
};<|MERGE_RESOLUTION|>--- conflicted
+++ resolved
@@ -7,19 +7,8 @@
 import TeamData from '../models/TeamData';
 import { Installation, getGitHubApp } from '../utils/github';
 
-<<<<<<< HEAD
-const fetchAndSaveTeamData = async (env: Record<string, string>) => {
-  const APP_ID = Number(env.GITHUB_APP_ID);
-  const PRIVATE_KEY = env.GITHUB_APP_PRIVATE_KEY.replace(/\\n/g, '\n');
-
-  const app = new App({
-    appId: APP_ID,
-    privateKey: PRIVATE_KEY,
-  });
-=======
 const fetchAndSaveTeamData = async () => {
   const app = getGitHubApp();
->>>>>>> 7305aaa5
   const octokit = app.octokit;
 
   const response = await octokit.rest.apps.listInstallations();

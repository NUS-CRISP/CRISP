--- conflicted
+++ resolved
@@ -1,5 +1,4 @@
 import AccountModel from '@models/Account';
-<<<<<<< HEAD
 import codeAnalysisDataModel from '@models/CodeAnalysisData';
 import CourseModel from '@models/Course';
 import {
@@ -7,7 +6,6 @@
   JiraIssueModel,
   JiraSprintModel,
 } from '@models/JiraData';
-=======
 import {
   MultipleChoiceAnswerModel,
   TeamMemberSelectionAnswerModel,
@@ -15,23 +13,18 @@
 import AssessmentAssignmentSetModel, {
   AssignedTeam,
 } from '@models/AssessmentAssignmentSet';
-import CourseModel from '@models/Course';
 import InternalAssessmentModel from '@models/InternalAssessment';
 import {
   MultipleChoiceQuestionModel,
   TeamMemberSelectionQuestionModel,
 } from '@models/QuestionTypes';
->>>>>>> ebf11fc4
 import TeamModel from '@models/Team';
 import TeamDataModel from '@models/TeamData';
 import TeamSetModel from '@models/TeamSet';
 import UserModel, { User } from '@models/User';
 import Role from '@shared/types/auth/Role';
-<<<<<<< HEAD
 import { JiraBoard } from '@shared/types/JiraData';
-=======
 import { MultipleChoiceOption } from '@shared/types/Question';
->>>>>>> ebf11fc4
 
 export const setupTutorialDataJob = async () => {
   let trialUser = await UserModel.findOne({ identifier: 'trial' });
@@ -79,8 +72,6 @@
     await TeamModel.deleteMany({ teamSet: { $in: teamSetIds } });
     await TeamSetModel.deleteMany({ _id: { $in: teamSetIds } });
     await TeamDataModel.deleteMany({ course: trialCourseId });
-<<<<<<< HEAD
-
     const jiraBoards = await JiraBoardModel.find({ course: trialCourseId });
     for (const board of jiraBoards) {
       if (board.jiraIssues && board.jiraIssues.length > 0) {
@@ -96,7 +87,6 @@
       gitHubOrgName: existingTrialCourse.gitHubOrgName,
     });
 
-=======
     const existingAssessments = await InternalAssessmentModel.find({
       course: trialCourseId,
     });
@@ -116,7 +106,6 @@
       }
     }
     await InternalAssessmentModel.deleteMany({ course: trialCourseId });
->>>>>>> ebf11fc4
     const existingCourseRefreshed =
       await CourseModel.findById(trialCourseId).lean();
     if (existingCourseRefreshed?.students) {
@@ -348,11 +337,6 @@
   });
   team.teamData = teamData._id;
   await team.save();
-<<<<<<< HEAD
-
-  // -----------------------------------------------------------------------------
-  // 6) Create JiraIssues, JiraSprints and JiraBoard
-  // -----------------------------------------------------------------------------
   const issue1 = {
     self: 'trial_jira_issue1',
     id: 'trial_jira_issue1',
@@ -533,9 +517,6 @@
   team.board = board_doc._id as unknown as JiraBoard;
   await team.save();
 
-  // -----------------------------------------------------------------------------
-  // 7) Create code analysis data
-  // -----------------------------------------------------------------------------
   const metrics = [
     'complexity',
     'duplicated_lines_density',
@@ -1666,7 +1647,6 @@
     await codeAnalysisDataModel.create(data);
   }
 
-=======
   const teamMemberQuestion = new TeamMemberSelectionQuestionModel({
     text: 'Select students',
     type: 'Team Member Selection',
@@ -1734,7 +1714,6 @@
   await assignmentSet.save();
   assessment.assessmentAssignmentSet = assignmentSet._id;
   await assessment.save();
->>>>>>> ebf11fc4
   console.log(
     'Trial data setup complete! All old trial data replaced with fresh data.'
   );

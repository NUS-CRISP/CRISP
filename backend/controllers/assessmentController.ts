--- conflicted
+++ resolved
@@ -5,15 +5,12 @@
   uploadAssessmentResultsById,
 } from '../services/assessmentService';
 import { NotFoundError } from '../services/errors';
-<<<<<<< HEAD
-import { getToken } from '../utils/auth';
+
 import {
   fetchAndSaveSheetData,
   getAssessmentSheetData,
 } from '../services/googleService';
-=======
 import { getAccountId } from '../utils/auth';
->>>>>>> 67cb5a87
 
 export const getAssessment = async (req: Request, res: Response) => {
   try {
@@ -71,8 +68,7 @@
 /*----------------------------------------Google Sheets----------------------------------------*/
 export const getSheetData = async (req: Request, res: Response) => {
   const { assessmentId } = req.params;
-  const token = await getToken(req);
-  const accountId = token.sub;
+  const accountId = await getAccountId(req);
   if (!accountId) {
     res.status(400).json({ error: 'Missing authorization' });
     return;

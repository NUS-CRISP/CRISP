--- conflicted
+++ resolved
@@ -77,6 +77,7 @@
   const courseId = req.params.id;
   try {
     const accountId = await getAccountId(req);
+    const accountId = await getAccountId(req);
     const course = await getCourseById(courseId, accountId);
     res.status(200).json(course);
   } catch (error) {
@@ -247,11 +248,9 @@
     if (error instanceof NotFoundError) {
       res.status(404).json({ error: error.message });
     } else {
-<<<<<<< HEAD
+      console.error('Error removing TAs:', error);
+      res.status(500).json({ error: 'Failed to remove TAs' });
       console.error('Error removing tas:', error);
-=======
-      console.error('Error removing TAs:', error);
->>>>>>> e4d25617
       res.status(500).json({ error: 'Failed to remove TAs' });
     }
   }

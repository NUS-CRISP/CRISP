import { Request, Response } from 'express';
import { URLSearchParams } from 'url';
import { fetchAndSaveJiraData } from '../jobs/jiraJob';
import CourseModel from '../models/Course';
<<<<<<< HEAD
import { getAccountId } from 'utils/auth';
import { getJiraBoardNamesByCourse } from 'services/projectManagementService';
import { MissingAuthorizationError, NotFoundError } from 'services/errors';
=======
import { getAccountId } from '../utils/auth';
import { getJiraBoardNamesByCourse } from '../services/projectManagementService';
import { NotFoundError } from '../services/errors';
>>>>>>> ea8c3d8a

// Define OAuth 2.0 configuration
const authorizationUrl = 'https://auth.atlassian.com/authorize';
const tokenUrl = 'https://auth.atlassian.com/oauth/token';
const cloudUrl = 'https://api.atlassian.com/oauth/token/accessible-resources';

// Handle authorization flow
export const authorizeJiraAccount = async (req: Request, res: Response) => {
  const clientId = process.env.CLIENT_ID;
  const redirectUri = `${process.env.FRONTEND_URI}/api/jira/callback`;
  const courseId = req.query.course as string;

  const authParams = new URLSearchParams({
    audience: 'api.atlassian.com',
    client_id: clientId as string,
    scope:
      'offline_access read:issue-details:jira read:project:jira read:board-scope:jira-software read:sprint:jira-software read:issue:jira-software read:board-scope.admin:jira-software',
    redirect_uri: redirectUri,
    state: courseId,
    response_type: 'code',
    prompt: 'consent',
  });
  const authRedirectUrl = `${authorizationUrl}?${authParams}`;
  res.redirect(authRedirectUrl);
};

// Handle redirect from Jira after authorization
export const callbackJiraAccount = async (req: Request, res: Response) => {
  const { state, code } = req.query;
  const clientId = process.env.CLIENT_ID;
  const clientSecret = process.env.CLIENT_SECRET;
  const redirectUri = `${process.env.FRONTEND_URI}/api/jira/callback`;
  const frontendUri = `${process.env.FRONTEND_URI}/courses/${state}/project-management`;

  // Exchange authorization code for access token
  try {
    const response = await fetch(tokenUrl, {
      method: 'POST',
      headers: {
        'Content-Type': 'application/json',
      },
      body: JSON.stringify({
        grant_type: 'authorization_code',
        client_id: clientId,
        client_secret: clientSecret,
        redirect_uri: redirectUri,
        code: code as string,
      }),
    });

    const data = await response.json();
    const accessToken = data.access_token;
    const refreshToken = data.refresh_token;

    const headers = {
      Authorization: `Bearer ${accessToken}`,
      Accept: 'application/json',
    };

    // Make the API request to fetch accessible resources, including the cloudId
    await fetch(cloudUrl, { headers })
      .then(response => response.json())
      .then(async data => {
        // Extract the cloudId from the response
        const cloudIds = data.map((item: { id: string }) => item.id);
        await CourseModel.findOneAndUpdate(
          { _id: state },
          {
            jira: {
              isRegistered: true,
              cloudIds: cloudIds,
              accessToken: accessToken,
              refreshToken: refreshToken,
            },
          },
          {}
        );
      })
      .catch(error => {
        console.error('Error:', error);
      });

    res.redirect(frontendUri);
    await fetchAndSaveJiraData();
  } catch (error) {
    console.error(
      'Error exchanging authorization code for access token:',
      error
    );
    res
      .status(500)
      .send('Error exchanging authorization code for access token');
  }
};

export const getAllJiraBoardNamesByCourse = async (
  req: Request,
  res: Response
) => {
  const courseId = req.params.id;

  try {
    const accountId = await getAccountId(req);
    const jiraBoards = await getJiraBoardNamesByCourse(accountId, courseId);
    res.status(200).json(jiraBoards);
  } catch (error) {
    if (error instanceof NotFoundError) {
      res.status(404).json({ error: error.message });
    } else if (error instanceof MissingAuthorizationError) {
      res.status(400).json({ error: 'Missing authorization' });
    } else {
      console.error('Error fetching teams:', error);
      res.status(500).json({ error: 'Failed to fetch teams' });
    }
  }
};<|MERGE_RESOLUTION|>--- conflicted
+++ resolved
@@ -2,15 +2,9 @@
 import { URLSearchParams } from 'url';
 import { fetchAndSaveJiraData } from '../jobs/jiraJob';
 import CourseModel from '../models/Course';
-<<<<<<< HEAD
-import { getAccountId } from 'utils/auth';
-import { getJiraBoardNamesByCourse } from 'services/projectManagementService';
-import { MissingAuthorizationError, NotFoundError } from 'services/errors';
-=======
 import { getAccountId } from '../utils/auth';
 import { getJiraBoardNamesByCourse } from '../services/projectManagementService';
-import { NotFoundError } from '../services/errors';
->>>>>>> ea8c3d8a
+import { MissingAuthorizationError, NotFoundError } from '../services/errors';
 
 // Define OAuth 2.0 configuration
 const authorizationUrl = 'https://auth.atlassian.com/authorize';

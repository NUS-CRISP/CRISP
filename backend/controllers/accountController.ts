import bcrypt from 'bcrypt';
import { Request, Response } from 'express';
import Account from '../models/Account';
import User from '../models/User';

export const createAccount = async (req: Request, res: Response) => {
<<<<<<< HEAD
  const { name, identifier, email, password, role } = req.body;
=======
  const { identifier, name, email, password, role } = req.body;
>>>>>>> 7305aaa5

  try {
    const existingAccount = await Account.findOne({ email });
    if (existingAccount) {
      return res
        .status(400)
        .send({ error: 'Account with this email already exists.' });
    }

    const salt = await bcrypt.genSalt();
    const passwordHash = await bcrypt.hash(password, salt);

    const newUser = new User({
      identifier: identifier,
      name: name,
      enrolledCourses: [],
      gitHandle: null,
    });

    const newAccount = new Account({
      email,
      password: passwordHash,
      role,
      isApproved: false,
      user: newUser._id,
    });

    await newUser.save();
    await newAccount.save();
    res.status(201).send({ message: 'Account created' });
  } catch (error) {
<<<<<<< HEAD
    console.log(error);
    res.status(500).send({ error: 'Error creating account' });
=======
    if (error instanceof Error) {
      res.status(500).send({ error: error.message });
    } else {
      res.status(500).send({ error: 'Error creating account' });
    }
>>>>>>> 7305aaa5
  }
};

export const getPendingAccounts = async (req: Request, res: Response) => {
  try {
    const pendingAccounts = await Account.find({ isApproved: false });
    res.status(200).send(pendingAccounts);
  } catch (error) {
    res.status(500).send({ error: 'Error getting pending accounts' });
  }
};

export const approveAccounts = async (req: Request, res: Response) => {
  const { ids }: { ids: string[] } = req.body;

  try {
    await Account.updateMany(
      { _id: { $in: ids } },
      { $set: { isApproved: true } }
    );
    res.status(200).send({ message: 'Accounts approved' });
  } catch (error) {
    res.status(500).send({ error: 'Error approving accounts' });
  }
};<|MERGE_RESOLUTION|>--- conflicted
+++ resolved
@@ -4,11 +4,7 @@
 import User from '../models/User';
 
 export const createAccount = async (req: Request, res: Response) => {
-<<<<<<< HEAD
-  const { name, identifier, email, password, role } = req.body;
-=======
   const { identifier, name, email, password, role } = req.body;
->>>>>>> 7305aaa5
 
   try {
     const existingAccount = await Account.findOne({ email });
@@ -40,16 +36,12 @@
     await newAccount.save();
     res.status(201).send({ message: 'Account created' });
   } catch (error) {
-<<<<<<< HEAD
     console.log(error);
-    res.status(500).send({ error: 'Error creating account' });
-=======
     if (error instanceof Error) {
       res.status(500).send({ error: error.message });
     } else {
       res.status(500).send({ error: 'Error creating account' });
     }
->>>>>>> 7305aaa5
   }
 };
 

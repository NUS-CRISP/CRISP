--- conflicted
+++ resolved
@@ -1,32 +1,16 @@
+import { User as SharedUser } from '@shared/types/User';
 import mongoose, { Schema, Types } from 'mongoose';
-import { User as SharedUser } from '@shared/types/User';
 
-<<<<<<< HEAD
-export interface User {
-  name: string;
-  identifier: string;
-  email: string;
-  enrolledCourses: mongoose.Types.ObjectId[];
-  gitHandle: string;
-  role: string;
-=======
 export interface User extends Omit<SharedUser, '_id' | 'enrolledCourses'> {
   _id: Types.ObjectId;
   enrolledCourses: Types.ObjectId[];
->>>>>>> cda4efa8
 }
 
 export const userSchema = new Schema<User>({
-  orgId: { type: String, required: true },
+  identifier: { type: String, required: true, unique: true },
   name: { type: String, required: true },
-  identifier: { type: String, required: true, unique: true },
-  email: { type: String, required: true, unique: true },
   enrolledCourses: [{ type: Schema.Types.ObjectId, ref: 'Course' }],
   gitHandle: { type: String },
-  role: {
-    type: String,
-    enum: ['Faculty member', 'Teaching assistant', 'Student'],
-  },
 });
 
 const UserModel = mongoose.model('User', userSchema);

--- conflicted
+++ resolved
@@ -4,27 +4,12 @@
   name: string;
   enrolledCourses: mongoose.Types.ObjectId[];
   gitHandle: string;
-<<<<<<< HEAD
-  role: 'student' | 'ta' | 'faculty';
-=======
->>>>>>> f933c578
 }
 
 export const userSchema = new Schema({
   name: { type: String, required: true },
   enrolledCourses: [{ type: Schema.Types.ObjectId, ref: 'Course' }],
   gitHandle: { type: String },
-<<<<<<< HEAD
-  role: {
-    type: String,
-    required: true,
-    validate: {
-      validator: (value: string) => ['student', 'ta', 'faculty'].includes(value),
-      message: 'Invalid role. Must be one of: student, ta, faculty',
-    },
-  },
-=======
->>>>>>> f933c578
 });
 
 const UserModel = mongoose.model('User', userSchema);

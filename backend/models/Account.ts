--- conflicted
+++ resolved
@@ -1,25 +1,12 @@
-<<<<<<< HEAD
-import mongoose, { Schema } from 'mongoose';
-
-export interface Account {
-  email: string;
-  password: string;
-  role: string;
-  isApproved: boolean;
-  userId: mongoose.Types.ObjectId;
-}
-
-const accountSchema = new Schema({
-=======
 import mongoose, { Schema, Types } from 'mongoose';
-import { Account as SharedAccount } from '@shared/types/Account';
+import { Account as SharedAccount } from '../../shared/types/Account';
+import Role from '../../shared/types/auth/Role';
 
 export interface Account extends Omit<SharedAccount, 'user'> {
   user: Types.ObjectId;
 }
 
 const accountSchema = new Schema<Account>({
->>>>>>> cda4efa8
   email: {
     type: String,
     unique: true,
@@ -28,8 +15,8 @@
   password: String,
   role: {
     type: String,
-    enum: ['admin', 'Faculty member', 'Teaching assistant', 'Student'],
-    default: 'Teaching assistant',
+    enum: Role,
+    default: Role.TA,
   },
   isApproved: {
     type: Boolean,
@@ -41,10 +28,4 @@
   },
 });
 
-<<<<<<< HEAD
-const AccountModel = mongoose.model('Account', accountSchema);
-
-export default AccountModel;
-=======
-export default mongoose.model<Account>('Account', accountSchema);
->>>>>>> cda4efa8
+export default mongoose.model<Account>('Account', accountSchema);
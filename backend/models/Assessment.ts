--- conflicted
+++ resolved
@@ -1,5 +1,5 @@
+import { Assessment as SharedAssessment } from '@shared/types/Assessment';
 import mongoose, { Schema, Types } from 'mongoose';
-import { Assessment as SharedAssessment } from '@shared/types/Assessment';
 
 export interface Assessment
   extends Omit<SharedAssessment, '_id' | 'course' | 'results' | 'teamSet'> {
@@ -24,13 +24,4 @@
   formLink: { type: String },
 });
 
-<<<<<<< HEAD
-const AssessmentModel = mongoose.model<Assessment>(
-  'Assessment',
-  assessmentSchema
-);
-
-export default AssessmentModel;
-=======
-export default mongoose.model<Assessment>('Assessment', assessmentSchema);
->>>>>>> cda4efa8
+export default mongoose.model<Assessment>('Assessment', assessmentSchema);
--- conflicted
+++ resolved
@@ -55,16 +55,11 @@
     accessToken: { type: String },
     refreshToken: { type: String },
   },
-<<<<<<< HEAD
-=======
   trofos: {
     isRegistered: { type: Boolean, required: true, default: false },
     apiKey: { type: String },
     courseId: { type: Number },
   },
-  repoNameFilter: String,
-  installationId: Number,
->>>>>>> e902894f
 });
 
 const CourseModel = mongoose.model<Course>('Course', courseSchema);

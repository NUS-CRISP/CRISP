--- conflicted
+++ resolved
@@ -1,28 +1,6 @@
+import { Course as SharedCourse } from '@shared/types/Course';
 import mongoose, { Schema, Types } from 'mongoose';
-import { Course as SharedCourse } from '@shared/types/Course';
 
-<<<<<<< HEAD
-export interface Course {
-  name: string;
-  code: string;
-  semester: string;
-  faculty: mongoose.Types.ObjectId[];
-  TAs: mongoose.Types.ObjectId[];
-  students: mongoose.Types.ObjectId[];
-  teamSets: mongoose.Types.ObjectId[];
-  assessments: mongoose.Types.ObjectId[];
-  sprints: {
-    sprintNumber: number;
-    description: string;
-    startDate: Date;
-    endDate: Date;
-  }[];
-  milestones: {
-    milestoneNumber: number;
-    dateline: Date;
-    description: string;
-  }[];
-=======
 export interface Course
   extends Omit<
     SharedCourse,
@@ -34,7 +12,6 @@
   students: Types.ObjectId[];
   teamSets: Types.ObjectId[];
   assessments: Types.ObjectId[];
->>>>>>> cda4efa8
 }
 
 export const courseSchema = new Schema<Course>({
@@ -48,11 +25,7 @@
   assessments: [{ type: Schema.Types.ObjectId, ref: 'Assessment' }],
   sprints: [
     {
-<<<<<<< HEAD
-      sprintNumber: { type: Number, required: true },
-=======
       number: { type: Number, required: true },
->>>>>>> cda4efa8
       description: { type: String, required: true },
       startDate: { type: Date, required: true },
       endDate: { type: Date, required: true },
@@ -60,17 +33,11 @@
   ],
   milestones: [
     {
-<<<<<<< HEAD
-      milestoneNumber: { type: Number, required: true },
-=======
       number: { type: Number, required: true },
->>>>>>> cda4efa8
       dateline: { type: Date, required: true },
       description: { type: String, required: true },
     },
   ],
-<<<<<<< HEAD
-=======
   courseType: {
     type: String,
     enum: ['GitHubOrg', 'Normal'],
@@ -78,7 +45,6 @@
   },
   githubOrgName: String,
   installationToken: String,
->>>>>>> cda4efa8
 });
 
 export default mongoose.model<Course>('Course', courseSchema);
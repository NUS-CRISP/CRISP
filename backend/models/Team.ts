--- conflicted
+++ resolved
@@ -1,5 +1,5 @@
+import { Team as SharedTeam } from '@shared/types/Team';
 import mongoose, { Schema, Types } from 'mongoose';
-import { Team as SharedTeam } from '@shared/types/Team';
 
 export interface Team
   extends Omit<SharedTeam, '_id' | 'teamSet' | 'TA' | 'members'> {
@@ -10,18 +10,11 @@
 }
 
 export const teamSchema = new Schema<Team>({
-<<<<<<< HEAD
-  teamSet: { type: Schema.Types.ObjectId, ref: 'Team' },
-  number: { type: Number, required: true },
-  TA: { type: Schema.Types.ObjectId, ref: 'User' },
-  members: [{ type: Schema.Types.ObjectId, ref: 'User' }],
-=======
   teamSet: { type: Schema.Types.ObjectId, ref: 'TeamSet' },
   number: { type: Number, required: true },
   TA: { type: Schema.Types.ObjectId, ref: 'User' },
   members: [{ type: Schema.Types.ObjectId, ref: 'User' }],
   // repoUrl: { type: String, required: true },
->>>>>>> cda4efa8
 });
 
 export default mongoose.model<Team>('Team', teamSchema);
--- conflicted
+++ resolved
@@ -1,6 +1,7 @@
 import cors from 'cors';
 import { config } from 'dotenv';
 import express, { Express } from 'express';
+import setupCodeAnalysisJob from './jobs/codeAnalysisJob';
 import setupGitHubJob from './jobs/githubJob';
 import setupJiraJob from './jobs/jiraJob';
 import setupTrofosJob from './jobs/trofosJob';
@@ -14,7 +15,6 @@
 import teamSetRoutes from './routes/teamSetRoutes';
 import userRoutes from './routes/userRoutes';
 import { connectToDatabase } from './utils/database';
-import setupCodeAnalysisJob from './jobs/codeAnalysisJob';
 
 const env = process.env.NODE_ENV ?? 'development';
 config({ path: `.env.${env}` });
@@ -23,11 +23,8 @@
   await connectToDatabase();
   setupGitHubJob();
   setupJiraJob();
-<<<<<<< HEAD
   setupTrofosJob();
-=======
   setupCodeAnalysisJob();
->>>>>>> 3d40164a
 };
 setupApp();
 

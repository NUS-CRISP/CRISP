--- conflicted
+++ resolved
@@ -1,10 +1,7 @@
 import { Request, Response } from 'express';
 import {
   getAllCodeAnalysisData,
-<<<<<<< HEAD
-=======
   getAllCodeAnalysisDataByCourse,
->>>>>>> 6d146b14
   getAllCodeAnalysisDataByOrg,
 } from '../../controllers/codeAnalysisController';
 import { MissingAuthorizationError, NotFoundError } from '../../services/errors';
@@ -84,38 +81,6 @@
       expect(res.status).toHaveBeenCalledWith(200);
       expect(res.json).toHaveBeenCalledWith(mockCodeAnalysisData);
     });
-<<<<<<< HEAD
-
-    it('should handle errors when retrieving all code analysis data for an organization', async () => {
-      const req = mockRequest({ gitHubOrgName: 'org1' });
-      const res = mockResponse();
-      const error = new NotFoundError('Code analysis data not found');
-
-      jest
-        .spyOn(codeAnalysisService, 'fetchAllCodeAnalysisDataForOrg')
-        .mockRejectedValue(error);
-
-      await getAllCodeAnalysisDataByOrg(req, res);
-
-      expect(res.status).toHaveBeenCalledWith(404);
-      expect(res.json).toHaveBeenCalledWith({ message: error.message });
-    });
-
-    it('should handle errors when retrieving all code analysis data for an organization', async () => {
-      const req = mockRequest({ gitHubOrgName: 'org1' });
-      const res = mockResponse();
-      const error = new Error('Error fetching code analysis data');
-
-      jest
-        .spyOn(codeAnalysisService, 'fetchAllCodeAnalysisDataForOrg')
-        .mockRejectedValue(error);
-
-      await getAllCodeAnalysisDataByOrg(req, res);
-
-      expect(res.status).toHaveBeenCalledWith(500);
-      expect(res.json).toHaveBeenCalledWith({
-        error: 'Failed to get code analysis datas for org',
-=======
 
     it('should handle errors when retrieving all code analysis data for an organization', async () => {
       const req = mockRequest({ gitHubOrgName: 'org1' });
@@ -222,7 +187,6 @@
         expect(res.json).toHaveBeenCalledWith({
           error: 'Failed to fetch code analyses',
         });
->>>>>>> 6d146b14
       });
     });
   });

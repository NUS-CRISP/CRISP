import { Request, Response } from 'express';
import {
  approveAccounts,
  createAccount,
  getAccountStatuses,
  getPendingAccounts,
<<<<<<< HEAD
  rejectAccounts,
} from '../../controllers/accountController';
import * as accountService from '../../services/accountService';
=======
  approveAccounts,
  rejectAccounts,
  getAccountStatuses,
} from '../../controllers/accountController';
>>>>>>> e4d25617
import { BadRequestError, NotFoundError } from '../../services/errors';

jest.mock('../../services/accountService');

beforeEach(() => {
  jest.clearAllMocks();
});

const mockRequest = () => {
  const req = {} as Request;
  req.body = {};
  req.params = {};
  return req;
};

const mockResponse = () => {
  const res = {} as Response;
  res.status = jest.fn().mockReturnValue(res);
  res.send = jest.fn().mockReturnValue(res);
  return res;
};

describe('accountController', () => {
  describe('createAccount', () => {
    it('should create a new account and send a 201 status', async () => {
      const req = mockRequest();
      req.body = {
        identifier: 'user001',
        name: 'John Doe',
        email: 'john@example.com',
        password: 'password123',
        role: 'student',
      };
      const res = mockResponse();

      jest
        .spyOn(accountService, 'createNewAccount')
        .mockResolvedValue(undefined);

      await createAccount(req, res);

      expect(res.status).toHaveBeenCalledWith(201);
      expect(res.send).toHaveBeenCalledWith({ message: 'Account created' });
    });

    it('should handle BadRequestError and send a 400 status', async () => {
      const req = mockRequest();
      req.body = {
        identifier: 'user001',
        name: 'John Doe',
        email: 'john@example.com',
        password: 'password123',
        role: 'student',
      };
      const res = mockResponse();

      jest
        .spyOn(accountService, 'createNewAccount')
        .mockRejectedValue(new BadRequestError('Invalid data'));

      await createAccount(req, res);

      expect(res.status).toHaveBeenCalledWith(400);
      expect(res.send).toHaveBeenCalledWith({ error: 'Invalid data' });
    });

    it('should handle error and send a 500 status', async () => {
      const req = mockRequest();
      req.body = {
        identifier: 'user001',
        name: 'John Doe',
        email: 'john@example.com',
        password: 'password123',
        role: 'student',
      };
      const res = mockResponse();

      jest
        .spyOn(accountService, 'createNewAccount')
        .mockRejectedValue(new Error('Error creating account'));

      await createAccount(req, res);

      expect(res.status).toHaveBeenCalledWith(500);
      expect(res.send).toHaveBeenCalledWith({
        error: 'Error creating account',
      });
    });
  });

  describe('getPendingAccounts', () => {
    it('should retrieve pending accounts and send a 200 status', async () => {
      const req = mockRequest();
      const res = mockResponse();
      const mockAccounts = [{ email: 'pending@example.com', role: 'student' }];

      jest
        .spyOn(accountService, 'getAllPendingAccounts')
        .mockResolvedValue(mockAccounts as any);

      await getPendingAccounts(req, res);

      expect(res.status).toHaveBeenCalledWith(200);
      expect(res.send).toHaveBeenCalledWith(mockAccounts);
    });

    it('should handle error and send a 500 status', async () => {
      const req = mockRequest();
      const res = mockResponse();

      jest
        .spyOn(accountService, 'getAllPendingAccounts')
        .mockRejectedValue(new Error('Error getting pending accounts'));

      await getPendingAccounts(req, res);

      expect(res.status).toHaveBeenCalledWith(500);
      expect(res.send).toHaveBeenCalledWith({
        error: 'Error getting pending accounts',
      });
    });
  });

  describe('approveAccounts', () => {
    it('should approve accounts and send a 200 status', async () => {
      const req = mockRequest();
      req.body = { ids: ['123', '456'] };
      const res = mockResponse();

      jest
        .spyOn(accountService, 'approveAccountByIds')
        .mockResolvedValue(undefined);

      await approveAccounts(req, res);

      expect(res.status).toHaveBeenCalledWith(200);
      expect(res.send).toHaveBeenCalledWith({ message: 'Accounts approved' });
    });

    it('should handle error and send a 500 status', async () => {
      const req = mockRequest();
      req.body = { ids: ['123', '456'] };
      const res = mockResponse();

      jest
        .spyOn(accountService, 'approveAccountByIds')
        .mockRejectedValue(new Error('Error approving accounts'));

      await approveAccounts(req, res);

      expect(res.status).toHaveBeenCalledWith(500);
      expect(res.send).toHaveBeenCalledWith({
        error: 'Error approving accounts',
      });
    });
  });

  describe('rejectAccounts', () => {
    it('should reject accounts and send a 200 status', async () => {
      const req = mockRequest();
      req.body = { ids: ['123', '456'] };
      const res = mockResponse();

      jest
        .spyOn(accountService, 'rejectAccountByIds')
        .mockResolvedValue(undefined);

      await rejectAccounts(req, res);

      expect(res.status).toHaveBeenCalledWith(200);
      expect(res.send).toHaveBeenCalledWith({ message: 'Accounts rejected' });
    });

    it('should handle error and send a 500 status', async () => {
      const req = mockRequest();
      req.body = { ids: ['123', '456'] };
      const res = mockResponse();

      jest
        .spyOn(accountService, 'rejectAccountByIds')
<<<<<<< HEAD
        .mockRejectedValue(new Error('Error rejecting accounts'));
=======
        .mockRejectedValue(new Error('Error approving accounts'));
>>>>>>> e4d25617

      await rejectAccounts(req, res);

      expect(res.status).toHaveBeenCalledWith(500);
      expect(res.send).toHaveBeenCalledWith({
        error: 'Error rejecting accounts',
      });
    });
<<<<<<< HEAD

    describe('getAccountStatuses', () => {
      it('should retrieve account statuses and send a 200 status', async () => {
        const req = mockRequest();
        const res = mockResponse();
        const mockStatuses: Record<string, boolean> = {
          '123': true,
          '456': false,
        };
        req.query = { ids: '123,456' };

        jest
          .spyOn(accountService, 'getAccountStatusesByUserIds')
          .mockResolvedValue(mockStatuses);

        await getAccountStatuses(req, res);

        expect(res.status).toHaveBeenCalledWith(200);
        expect(res.send).toHaveBeenCalledWith(mockStatuses);
      });

      it('should handle NotFoundError and send a 404 status', async () => {
        const req = mockRequest();
        const res = mockResponse();
        req.query = { ids: '123,456' };

        jest
          .spyOn(accountService, 'getAccountStatusesByUserIds')
          .mockRejectedValue(new NotFoundError('User not found'));

        await getAccountStatuses(req, res);

        expect(res.status).toHaveBeenCalledWith(404);
        expect(res.send).toHaveBeenCalledWith({ error: 'User not found' });
      });

      it('should handle error and send a 500 status', async () => {
        const req = mockRequest();
        const res = mockResponse();
        req.query = { ids: '123,456' };

        jest
          .spyOn(accountService, 'getAccountStatusesByUserIds')
          .mockRejectedValue(new Error('Error getting account statuses'));

        await getAccountStatuses(req, res);

        expect(res.status).toHaveBeenCalledWith(500);
        expect(res.send).toHaveBeenCalledWith({
          error: 'Error getting account statuses',
        });
=======
  });

  describe('getAccountStatusesByUserIds', () => {
    it('should return account statuses for given user IDs', async () => {
      const req = mockRequest();
      req.query = { ids: 'id1,id2' };
      const res = mockResponse();
      const mockStatuses = { id1: true, id2: false };

      jest
        .spyOn(accountService, 'getAccountStatusesByUserIds')
        .mockResolvedValue(mockStatuses);

      await getAccountStatuses(req, res);

      expect(res.status).toHaveBeenCalledWith(200);
      expect(res.send).toHaveBeenCalledWith(mockStatuses);
    });

    it('should handle invalid IDs and send a 400 status', async () => {
      const req = mockRequest();
      const res = mockResponse();

      await getAccountStatuses(req, res);

      expect(res.status).toHaveBeenCalledWith(400);
      expect(res.send).toHaveBeenCalledWith({
        error: 'Invalid or missing IDs',
      });
    });

    it('should handle NotFound and send a 404 status', async () => {
      const req = mockRequest();
      req.query = { ids: 'id1,id2' };
      const res = mockResponse();

      jest
        .spyOn(accountService, 'getAccountStatusesByUserIds')
        .mockRejectedValue(new NotFoundError('No accounts found'));

      await getAccountStatuses(req, res);

      expect(res.status).toHaveBeenCalledWith(404);
      expect(res.send).toHaveBeenCalledWith({ error: 'No accounts found' });
    });

    it('should handle error and send a 500 status', async () => {
      const req = mockRequest();
      req.query = { ids: 'id1,id2' };
      const res = mockResponse();

      jest
        .spyOn(accountService, 'getAccountStatusesByUserIds')
        .mockRejectedValue(new Error('Error getting account statuses'));

      await getAccountStatuses(req, res);

      expect(res.status).toHaveBeenCalledWith(500);
      expect(res.send).toHaveBeenCalledWith({
        error: 'Error getting account statuses',
>>>>>>> e4d25617
      });
    });
  });
});<|MERGE_RESOLUTION|>--- conflicted
+++ resolved
@@ -4,16 +4,8 @@
   createAccount,
   getAccountStatuses,
   getPendingAccounts,
-<<<<<<< HEAD
   rejectAccounts,
 } from '../../controllers/accountController';
-import * as accountService from '../../services/accountService';
-=======
-  approveAccounts,
-  rejectAccounts,
-  getAccountStatuses,
-} from '../../controllers/accountController';
->>>>>>> e4d25617
 import { BadRequestError, NotFoundError } from '../../services/errors';
 
 jest.mock('../../services/accountService');
@@ -194,11 +186,7 @@
 
       jest
         .spyOn(accountService, 'rejectAccountByIds')
-<<<<<<< HEAD
-        .mockRejectedValue(new Error('Error rejecting accounts'));
-=======
         .mockRejectedValue(new Error('Error approving accounts'));
->>>>>>> e4d25617
 
       await rejectAccounts(req, res);
 
@@ -207,59 +195,6 @@
         error: 'Error rejecting accounts',
       });
     });
-<<<<<<< HEAD
-
-    describe('getAccountStatuses', () => {
-      it('should retrieve account statuses and send a 200 status', async () => {
-        const req = mockRequest();
-        const res = mockResponse();
-        const mockStatuses: Record<string, boolean> = {
-          '123': true,
-          '456': false,
-        };
-        req.query = { ids: '123,456' };
-
-        jest
-          .spyOn(accountService, 'getAccountStatusesByUserIds')
-          .mockResolvedValue(mockStatuses);
-
-        await getAccountStatuses(req, res);
-
-        expect(res.status).toHaveBeenCalledWith(200);
-        expect(res.send).toHaveBeenCalledWith(mockStatuses);
-      });
-
-      it('should handle NotFoundError and send a 404 status', async () => {
-        const req = mockRequest();
-        const res = mockResponse();
-        req.query = { ids: '123,456' };
-
-        jest
-          .spyOn(accountService, 'getAccountStatusesByUserIds')
-          .mockRejectedValue(new NotFoundError('User not found'));
-
-        await getAccountStatuses(req, res);
-
-        expect(res.status).toHaveBeenCalledWith(404);
-        expect(res.send).toHaveBeenCalledWith({ error: 'User not found' });
-      });
-
-      it('should handle error and send a 500 status', async () => {
-        const req = mockRequest();
-        const res = mockResponse();
-        req.query = { ids: '123,456' };
-
-        jest
-          .spyOn(accountService, 'getAccountStatusesByUserIds')
-          .mockRejectedValue(new Error('Error getting account statuses'));
-
-        await getAccountStatuses(req, res);
-
-        expect(res.status).toHaveBeenCalledWith(500);
-        expect(res.send).toHaveBeenCalledWith({
-          error: 'Error getting account statuses',
-        });
-=======
   });
 
   describe('getAccountStatusesByUserIds', () => {
@@ -320,7 +255,6 @@
       expect(res.status).toHaveBeenCalledWith(500);
       expect(res.send).toHaveBeenCalledWith({
         error: 'Error getting account statuses',
->>>>>>> e4d25617
       });
     });
   });

--- conflicted
+++ resolved
@@ -1,3 +1,5 @@
+import AssessmentModel from '@models/Assessment';
+import TeamSetModel from '@models/TeamSet';
 import { User } from '@shared/types/User';
 import { MongoMemoryServer } from 'mongodb-memory-server';
 import mongoose from 'mongoose';
@@ -12,43 +14,22 @@
   addTAsToCourse,
   createNewCourse,
   deleteCourseById,
+  getAssessmentsFromCourse,
   getCourseById,
+  getCourseCodeById,
   getCourseTeachingTeam,
-<<<<<<< HEAD
   getCourseTimeline,
-  getCoursesForUser,
   getPeopleFromCourse,
   getTeamSetNamesFromCourse,
   getTeamSetsFromCourse,
   removeFacultyFromCourse,
   removeStudentsFromCourse,
   removeTAsFromCourse,
-  updateCourseById,
   updateFacultyInCourse,
   updateStudentsInCourse,
   updateTAsInCourse,
-=======
-  addMilestoneToCourse,
-  addSprintToCourse,
-  getCourseCodeById,
-  updateStudentsInCourse,
-  removeStudentsFromCourse,
-  updateTAsInCourse,
-  removeTAsFromCourse,
-  addFacultyToCourse,
-  removeFacultyFromCourse,
-  updateFacultyInCourse,
-  getPeopleFromCourse,
-  getTeamSetsFromCourse,
-  getTeamSetNamesFromCourse,
-  getCourseTimeline,
-  getAssessmentsFromCourse,
->>>>>>> e4d25617
 } from '../../services/courseService';
 import { NotFoundError } from '../../services/errors';
-import { User } from '../../models/User';
-import TeamSetModel from '@models/TeamSet';
-import AssessmentModel from '@models/Assessment';
 
 let mongo: MongoMemoryServer;
 
@@ -203,15 +184,6 @@
 
     const course = await createTestCourse(commonCourseDetailsDefault);
     courseId = course._id.toString();
-<<<<<<< HEAD
-    course.faculty.push(faculty._id);
-    course.TAs.push(ta._id);
-    course.students.push(student._id);
-    await course.save();
-    faculty.enrolledCourses.push(course._id);
-    await faculty.save();
-=======
->>>>>>> e4d25617
   });
 
   describe('createNewCourse', () => {
@@ -411,31 +383,11 @@
       ).toBe(true);
     });
 
-<<<<<<< HEAD
-    it('should create a new user if the student does not exist', async () => {
-=======
     it('should add new students to a course', async () => {
->>>>>>> e4d25617
       const studentDataList = [
         {
           identifier: 'newstudent',
           name: 'New Student',
-<<<<<<< HEAD
-          email: 'newstudent@example.com',
-        },
-      ];
-
-      await addStudentsToCourse(courseId, studentDataList);
-
-      const updatedCourse =
-        await CourseModel.findById(courseId).populate('students');
-      const newStudent = await UserModel.findOne({ identifier: 'newstudent' });
-
-      expect(newStudent).toBeDefined();
-      expect(
-        updatedCourse?.students.some(student =>
-          student._id.equals(newStudent!._id)
-=======
           email: 'newstudent@gmail.com',
         },
       ];
@@ -445,67 +397,10 @@
       expect(
         (updatedCourse?.students as unknown as User[]).some(
           student => student.identifier === studentDataList[0].identifier
->>>>>>> e4d25617
         )
       ).toBe(true);
     });
 
-<<<<<<< HEAD
-    it('should not add if student user exists, but account does not exist', async () => {
-      const deleted = await AccountModel.deleteOne({
-        email: `${commonStudentDetails.identifier}@example.com`,
-      });
-      expect(deleted.deletedCount).toBe(1);
-
-      const studentDataList = [
-        {
-          identifier: commonStudentDetails.identifier,
-          name: commonStudentDetails.name,
-          email: `${commonStudentDetails.identifier}@example.com`,
-        },
-      ];
-
-      await addStudentsToCourse(courseId, studentDataList);
-
-      const updatedCourse =
-        await CourseModel.findById(courseId).populate('students');
-
-      // expect the student to not be added
-      expect(updatedCourse?.students.length).toBe(1);
-
-      const account = new AccountModel({
-        email: `${commonStudentDetails.identifier}@example.com`,
-        password: 'hashedpassword',
-        role: 'Student',
-        user: studentId,
-        isApproved: true,
-      });
-      account._id = studentAccountId;
-      await account.save();
-      expect(
-        await AccountModel.findOne({
-          email: `${commonStudentDetails.identifier}@example.com`,
-        })
-      ).toEqual(await AccountModel.findById(studentAccountId));
-    });
-
-    it('should not add if student data does not match', async () => {
-      const studentDataList = [
-        {
-          identifier: commonStudentDetails.identifier,
-          name: commonStudentDetails.name + 'A',
-          email: commonStudentDetails.identifier + '@example.com',
-        },
-      ];
-
-      await addStudentsToCourse(courseId, studentDataList);
-
-      const updatedCourse =
-        await CourseModel.findById(courseId).populate('students');
-
-      // expect the student to not be added
-      expect(updatedCourse?.students.length).toBe(1);
-=======
     it('should not update if student is not a student', async () => {
       const studentDataList = [
         {
@@ -520,7 +415,6 @@
       expect(
         updatedCourse?.students.some(student => student._id.equals(studentId))
       ).toBe(false);
->>>>>>> e4d25617
     });
 
     it('should throw NotFoundError for invalid courseId', async () => {
@@ -776,60 +670,15 @@
     });
   });
 
-<<<<<<< HEAD
-  describe('updateTAsInCourse', () => {
-    it('should update TAs in a course', async () => {
-      const TADataList = [
-        {
-          identifier: commonTADetails.identifier,
-          name: commonTADetails.name + ' updated',
-          email: commonTADetails.identifier + '@example.com',
-        },
-      ];
-      await updateTAsInCourse(courseId, TADataList);
-      const updatedCourse = await CourseModel.findById(courseId).populate<{
-        TAs: User[];
-      }>('TAs');
-      console.log(updatedCourse?.TAs);
-
-      expect(
-        updatedCourse?.TAs.find(
-          ta => ta.identifier === commonTADetails.identifier
-        )?.name
-      ).toBe(commonTADetails.name + ' updated');
-    });
-
-    it('should throw NotFoundError for an invalid course', async () => {
-      const invalidCourseId = new mongoose.Types.ObjectId().toString();
-      const TADataList = [
-=======
   describe('removeTAsFromCourse ', () => {
     it('should remove tas from a course', async () => {
       const taDataList = [
->>>>>>> e4d25617
         {
           identifier: commonTADetails.identifier,
           name: commonTADetails.name,
           email: commonTADetails.identifier + '@example.com',
         },
       ];
-<<<<<<< HEAD
-      await expect(
-        updateTAsInCourse(invalidCourseId, TADataList)
-      ).rejects.toThrow(NotFoundError);
-    });
-  });
-
-  describe('removeTAsFromCourse', () => {
-    it('should remove TAs from a course', async () => {
-      await removeTAsFromCourse(courseId, taId);
-      const updatedCourse =
-        await CourseModel.findById(courseId).populate('TAs');
-      expect(updatedCourse?.TAs.length).toBe(0);
-    });
-
-    it('should throw NotFoundError for an invalid course', async () => {
-=======
       await addTAsToCourse(courseId, taDataList);
 
       await removeTAsFromCourse(courseId, taId);
@@ -842,18 +691,11 @@
     });
 
     it('should throw NotFoundError for invalid courseId', async () => {
->>>>>>> e4d25617
       const invalidCourseId = new mongoose.Types.ObjectId().toString();
       await expect(removeTAsFromCourse(invalidCourseId, taId)).rejects.toThrow(
         NotFoundError
       );
     });
-<<<<<<< HEAD
-  });
-
-  describe('addFacultyToCourse', () => {
-    const facultyEmail = commonFacultyDetails.identifier + '@example.com';
-=======
 
     it('should throw error if ta is not found', async () => {
       expect(
@@ -864,18 +706,12 @@
 
   describe('addFacultyToCourse', () => {
     const facultyEmail = commonfacultyDetails.identifier + '@example.com';
->>>>>>> e4d25617
 
     it('should add faculty to a course', async () => {
       const facultyDataList = [
         {
-<<<<<<< HEAD
-          identifier: commonFacultyDetails.identifier,
-          name: commonFacultyDetails.name,
-=======
           identifier: commonfacultyDetails.identifier,
           name: commonfacultyDetails.name,
->>>>>>> e4d25617
           email: facultyEmail,
         },
       ];
@@ -888,28 +724,6 @@
       ).toBe(true);
     });
 
-<<<<<<< HEAD
-    it('should create a new user if the faculty does not exist', async () => {
-      const facultyDataList = [
-        {
-          identifier: 'newfaculty',
-          name: 'New Faculty',
-          email: 'newfaculty@example.com',
-        },
-      ];
-
-      await addFacultyToCourse(courseId, facultyDataList);
-
-      const updatedCourse =
-        await CourseModel.findById(courseId).populate('faculty');
-
-      const newFaculty = await UserModel.findOne({ identifier: 'newfaculty' });
-
-      expect(newFaculty).toBeDefined();
-      expect(
-        updatedCourse?.faculty.some(faculty =>
-          faculty._id.equals(newFaculty!._id)
-=======
     it('should add new faculty to a course', async () => {
       const facultyDataList = [
         {
@@ -924,68 +738,10 @@
       expect(
         (updatedCourse?.faculty as unknown as User[]).some(
           faculty => faculty.identifier === facultyDataList[0].identifier
->>>>>>> e4d25617
         )
       ).toBe(true);
     });
 
-<<<<<<< HEAD
-    it('should not add if faculty user exists, but account does not exist', async () => {
-      const deleted = await AccountModel.deleteOne({
-        email: `${commonFacultyDetails.identifier}@example.com`,
-      });
-      expect(deleted.deletedCount).toBe(1);
-
-      const facultyDataList = [
-        {
-          identifier: commonFacultyDetails.identifier,
-          name: commonFacultyDetails.name,
-          email: `${commonFacultyDetails.identifier}@example.com`,
-        },
-      ];
-
-      await addFacultyToCourse(courseId, facultyDataList);
-
-      const updatedCourse =
-        await CourseModel.findById(courseId).populate('faculty');
-
-      // expect the faculty to not be added
-      expect(updatedCourse?.faculty.length).toBe(1);
-
-      // add the faculty account back
-      const account = new AccountModel({
-        email: `${commonFacultyDetails.identifier}@example.com`,
-        password: 'hashedpassword',
-        role: 'Faculty member',
-        user: facultyId,
-        isApproved: true,
-      });
-      account._id = facultyAccountId;
-      await account.save();
-      expect(
-        await AccountModel.findOne({
-          email: `${commonFacultyDetails.identifier}@example.com`,
-        })
-      ).toEqual(await AccountModel.findById(facultyAccountId));
-    });
-
-    it('should not add if faculty data does not match', async () => {
-      const facultyDataList = [
-        {
-          identifier: commonFacultyDetails.identifier,
-          name: commonFacultyDetails.name + 'A',
-          email: commonFacultyDetails.identifier + '@example.com',
-        },
-      ];
-
-      await addFacultyToCourse(courseId, facultyDataList);
-
-      const updatedCourse =
-        await CourseModel.findById(courseId).populate('faculty');
-
-      // expect the faculty to not be added
-      expect(updatedCourse?.faculty.length).toBe(1);
-=======
     it('should not update if faculty is not a faculty', async () => {
       const facultyDataList = [
         {
@@ -1000,20 +756,14 @@
       expect(
         updatedCourse?.faculty.some(faculty => faculty._id.equals(facultyId))
       ).toBe(false);
->>>>>>> e4d25617
     });
 
     it('should throw NotFoundError for invalid courseId', async () => {
       const invalidCourseId = new mongoose.Types.ObjectId().toString();
       const facultyDataList = [
         {
-<<<<<<< HEAD
-          identifier: facultyId,
-          name: commonFacultyDetails.name,
-=======
           identifier: taId,
           name: commonfacultyDetails.name,
->>>>>>> e4d25617
           email: facultyEmail,
         },
       ];
@@ -1027,33 +777,6 @@
     it('should update faculty in a course', async () => {
       const facultyDataList = [
         {
-<<<<<<< HEAD
-          identifier: commonFacultyDetails.identifier,
-          name: commonFacultyDetails.name + ' updated',
-          email: commonFacultyDetails.identifier + '@example.com',
-        },
-      ];
-      await updateFacultyInCourse(courseId, facultyDataList);
-      const updatedCourse = await CourseModel.findById(courseId).populate<{
-        faculty: User[];
-      }>('faculty');
-      console.log(updatedCourse?.faculty);
-
-      expect(
-        updatedCourse?.faculty.find(
-          faculty => faculty.identifier === commonFacultyDetails.identifier
-        )?.name
-      ).toBe(commonFacultyDetails.name + ' updated');
-    });
-
-    it('should throw NotFoundError for an invalid course', async () => {
-      const invalidCourseId = new mongoose.Types.ObjectId().toString();
-      const facultyDataList = [
-        {
-          identifier: commonFacultyDetails.identifier,
-          name: commonFacultyDetails.name,
-          email: commonFacultyDetails.identifier + '@example.com',
-=======
           identifier: commonfacultyDetails.identifier,
           name: commonfacultyDetails.name,
           email: commonfacultyDetails.identifier + '@example.com',
@@ -1083,15 +806,12 @@
           identifier: commonfacultyDetails.identifier,
           name: commonfacultyDetails.name,
           email: commonfacultyDetails.identifier + '@example.com',
->>>>>>> e4d25617
         },
       ];
       await expect(
         updateFacultyInCourse(invalidCourseId, facultyDataList)
       ).rejects.toThrow(NotFoundError);
     });
-<<<<<<< HEAD
-=======
 
     it('should not update is faculty is not a faculty', async () => {
       const updatedFacultyDataList = [
@@ -1108,20 +828,10 @@
       });
       expect(updatedUser?.name).toBe(commonfacultyDetails.name);
     });
->>>>>>> e4d25617
   });
 
   describe('removeFacultyFromCourse', () => {
     it('should remove faculty from a course', async () => {
-<<<<<<< HEAD
-      await removeFacultyFromCourse(courseId, facultyId);
-      const updatedCourse =
-        await CourseModel.findById(courseId).populate('faculty');
-      expect(updatedCourse?.faculty.length).toBe(0);
-    });
-
-    it('should throw NotFoundError for an invalid course', async () => {
-=======
       const facultyDataList = [
         {
           identifier: commonfacultyDetails.identifier,
@@ -1141,23 +851,11 @@
     });
 
     it('should throw NotFoundError for invalid courseId', async () => {
->>>>>>> e4d25617
       const invalidCourseId = new mongoose.Types.ObjectId().toString();
       await expect(
         removeFacultyFromCourse(invalidCourseId, facultyId)
       ).rejects.toThrow(NotFoundError);
     });
-<<<<<<< HEAD
-  });
-
-  describe('getPeopleFromCourse', () => {
-    it('should retrieve people from a course', async () => {
-      const people = await getPeopleFromCourse(courseId);
-      expect(people).toBeDefined();
-      expect(people.students.length).toBe(1);
-      expect(people.TAs.length).toBe(1);
-      expect(people.faculty.length).toBe(1);
-=======
 
     it('should throw error if faculty is not found', async () => {
       expect(
@@ -1204,7 +902,6 @@
       expect(people.faculty.some(person => person._id.equals(facultyId))).toBe(
         true
       );
->>>>>>> e4d25617
     });
 
     it('should throw NotFoundError for invalid courseId', async () => {
@@ -1215,14 +912,6 @@
     });
   });
 
-<<<<<<< HEAD
-  describe('getCourseTimeline', () => {
-    it('should retrieve the timeline for a course', async () => {
-      const timeline = await getCourseTimeline(courseId);
-      expect(timeline).toBeDefined();
-      expect(timeline.milestones.length).toBe(0);
-      expect(timeline.sprints.length).toBe(0);
-=======
   describe('getTeamSetsFromCourse', () => {
     it('should get team sets from a course', async () => {
       const course = await CourseModel.findOne({ _id: courseId });
@@ -1276,16 +965,11 @@
 
       expect(teamSetNames.length).toBe(1);
       expect(teamSetNames[0]).toBe('Team Set 1');
->>>>>>> e4d25617
-    });
-
-    it('should throw NotFoundError for invalid courseId', async () => {
-      const invalidCourseId = new mongoose.Types.ObjectId().toString();
-<<<<<<< HEAD
-      await expect(getCourseTimeline(invalidCourseId)).rejects.toThrow(
-=======
+    });
+
+    it('should throw NotFoundError for invalid courseId', async () => {
+      const invalidCourseId = new mongoose.Types.ObjectId().toString();
       await expect(getTeamSetNamesFromCourse(invalidCourseId)).rejects.toThrow(
->>>>>>> e4d25617
         NotFoundError
       );
     });
@@ -1353,13 +1037,6 @@
     });
   });
 
-<<<<<<< HEAD
-  describe('getTeamSetsFromCourse', () => {
-    it('should retrieve team sets from a course', async () => {
-      const teamSets = await getTeamSetsFromCourse(facultyAccountId, courseId);
-      expect(teamSets).toBeDefined();
-      expect(teamSets.length).toBe(0);
-=======
   describe('getCourseTimeline', () => {
     it('should get the timeline for a course', async () => {
       const course = await CourseModel.findOne({ _id: courseId });
@@ -1387,31 +1064,10 @@
       expect(timeline.milestones.length).toBe(1);
       expect(timeline.sprints[0].number).toBe(sprint.number);
       expect(timeline.milestones[0].number).toBe(milestone.number);
->>>>>>> e4d25617
-    });
-
-    it('should throw NotFoundError for invalid courseId', async () => {
-      const invalidCourseId = new mongoose.Types.ObjectId().toString();
-<<<<<<< HEAD
-      await expect(
-        getTeamSetsFromCourse(invalidCourseId, facultyAccountId)
-      ).rejects.toThrow(NotFoundError);
-    });
-
-    it('should throw NotFoundError for invalid accountId', async () => {
-      const invalidAccountId = new mongoose.Types.ObjectId().toString();
-      await expect(
-        getTeamSetsFromCourse(courseId, invalidAccountId)
-      ).rejects.toThrow(NotFoundError);
-    });
-  });
-
-  describe('getTeamSetNamesFromCourse', () => {
-    it('should retrieve team set names from a course', async () => {
-      const teamSetNames = await getTeamSetNamesFromCourse(courseId);
-      expect(teamSetNames).toBeDefined();
-      expect(teamSetNames.length).toBe(0);
-=======
+    });
+
+    it('should throw NotFoundError for invalid courseId', async () => {
+      const invalidCourseId = new mongoose.Types.ObjectId().toString();
       expect(getCourseTimeline(invalidCourseId)).rejects.toThrow(NotFoundError);
     });
   });
@@ -1437,16 +1093,11 @@
       const assessments = await getAssessmentsFromCourse(courseId);
       expect(assessments.length).toBe(1);
       expect(assessments[0]._id.equals(teamAssessment._id)).toBe(true);
->>>>>>> e4d25617
-    });
-
-    it('should throw NotFoundError for invalid courseId', async () => {
-      const invalidCourseId = new mongoose.Types.ObjectId().toString();
-<<<<<<< HEAD
-      await expect(getTeamSetNamesFromCourse(invalidCourseId)).rejects.toThrow(
-=======
+    });
+
+    it('should throw NotFoundError for invalid courseId', async () => {
+      const invalidCourseId = new mongoose.Types.ObjectId().toString();
       expect(getAssessmentsFromCourse(invalidCourseId)).rejects.toThrow(
->>>>>>> e4d25617
         NotFoundError
       );
     });

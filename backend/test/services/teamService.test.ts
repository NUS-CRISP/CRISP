--- conflicted
+++ resolved
@@ -5,22 +5,13 @@
 import TeamModel from '../../models/Team';
 import TeamSetModel from '../../models/TeamSet';
 import UserModel from '../../models/User';
-import { NotFoundError } from '../../services/errors';
+import { BadRequestError, NotFoundError } from '../../services/errors';
 import {
   addStudentsToTeam,
   addTAsToTeam,
-<<<<<<< HEAD
-  deleteTeamById,
-  getTeamsByCourseId,
-  removeMembersById,
-  updateTeamById,
-} from '../../services/teamService';
-=======
   getTeamsByCourseId,
   removeMembersById,
 } from '../../services/teamService';
-import { BadRequestError, NotFoundError } from '../../services/errors';
->>>>>>> e4d25617
 
 let mongo: MongoMemoryServer;
 
@@ -132,21 +123,6 @@
 
 describe('teamService', () => {
   describe('getTeamsByCourseId', () => {
-<<<<<<< HEAD
-    it('should return an empty array if no teams exist', async () => {
-      const course = await createTestCourse(commonCourseDetails);
-      const teams = await getTeamsByCourseId(course._id.toHexString());
-      expect(teams).toEqual([]);
-    });
-
-    it('should return an array of teams for a course', async () => {
-      const course = await createTestCourse(commonCourseDetails);
-      const team = await createTestTeam(commonTeamDetails);
-      await createTestTeamSet(commonTeamSetDetails, course._id, [team._id]);
-
-      const teams = await getTeamsByCourseId(course._id.toHexString());
-      expect(teams).toHaveLength(1);
-=======
     it('should get teams by course id', async () => {
       const course = await createTestCourse(commonCourseDetails);
       const team = await createTestTeam(commonTeamDetails);
@@ -164,7 +140,6 @@
       expect(teams).toHaveLength(2);
       expect(teams[0].number).toBe(team.number);
       expect(teams[1].number).toBe(team2.number);
->>>>>>> e4d25617
     });
   });
 
@@ -431,32 +406,4 @@
       ).rejects.toThrow(NotFoundError);
     });
   });
-
-  describe('removeMembersById', () => {
-    it('should remove members from a team', async () => {
-      await createTestCourse(commonCourseDetails);
-      const student = await createStudentUser(commonUserDetails);
-      const team = await createTestTeam(commonTeamDetails);
-
-      team.members?.push(student._id);
-      await team.save();
-
-      await removeMembersById(
-        team._id.toHexString(),
-        student._id.toHexString()
-      );
-
-      const updatedTeam = await TeamModel.findById(team._id);
-      expect(updatedTeam?.members).toEqual([]);
-    });
-
-    it('should throw NotFoundError if team does not exist', async () => {
-      const nonExistentId = new mongoose.Types.ObjectId().toHexString();
-      const student = await createStudentUser(commonUserDetails);
-
-      await expect(
-        removeMembersById(nonExistentId, student._id.toHexString())
-      ).rejects.toThrow(NotFoundError);
-    });
-  });
 });
.env
.scannerwork
sonar-project.properties
<<<<<<< HEAD
.idea
=======

# MacOS
.DS_Store
>>>>>>> 7305aaa5
<|MERGE_RESOLUTION|>--- conflicted
+++ resolved
@@ -1,10 +1,4 @@
 .env
 .scannerwork
 sonar-project.properties
-<<<<<<< HEAD
-.idea
-=======
-
-# MacOS
-.DS_Store
->>>>>>> 7305aaa5
+.DS_Store